--- conflicted
+++ resolved
@@ -3,11 +3,7 @@
 
 use std::sync::{atomic::AtomicBool, Arc};
 
-<<<<<<< HEAD
-use evm_arithmetization::{prover::GenerationSegmentData, AllStark, StarkConfig};
-=======
-use evm_arithmetization::{AllStark, GenerationInputs, StarkConfig};
->>>>>>> 6033b3a8
+use evm_arithmetization::{prover::GenerationSegmentData, AllStark, GenerationInputs, StarkConfig};
 use plonky2::{
     gates::noop::NoopGate,
     iop::witness::PartialWitness,
@@ -50,12 +46,8 @@
 /// Generates a transaction proof from some IR data.
 pub fn generate_segment_proof(
     p_state: &ProverState,
-<<<<<<< HEAD
-    gen_inputs: TxnProofGenIR,
+    gen_inputs: GenerationInputs,
     segment_data: &mut GenerationSegmentData,
-=======
-    gen_inputs: GenerationInputs,
->>>>>>> 6033b3a8
     abort_signal: Option<Arc<AtomicBool>>,
 ) -> ProofGenResult<GeneratedSegmentProof> {
     // TODO: change the `max_cpu_len_log` argument once we can
