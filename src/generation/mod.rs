--- conflicted
+++ resolved
@@ -1,8 +1,4 @@
-<<<<<<< HEAD
 use std::collections::{BTreeSet, HashMap};
-=======
-use std::collections::{BTreeSet, HashMap, HashSet};
->>>>>>> 2704f3cf
 use std::sync::atomic::AtomicBool;
 use std::sync::Arc;
 
@@ -344,9 +340,9 @@
     initial_label: &str,
     final_label: &str,
     state: &mut GenerationState<F>,
-) -> Result<Option<HashMap<usize, BTreeSet<usize>>>, ProgramError> {
+) -> Option<HashMap<usize, BTreeSet<usize>>> {
     if state.jumpdest_proofs.is_some() {
-        Ok(None)
+        None
     } else {
         const JUMP_OPCODE: u8 = 0x56;
         const JUMPI_OPCODE: u8 = 0x57;
@@ -362,19 +358,25 @@
 
         loop {
             // skip jumdest table validations in simulations
-            if state.registers.program_counter == KERNEL.global_labels["jumpdest_analisys"] {
-                state.registers.program_counter = KERNEL.global_labels["jumpdest_analisys_end"]
+            if state.registers.program_counter == KERNEL.global_labels["jumpdest_analysis"] {
+                state.registers.program_counter = KERNEL.global_labels["jumpdest_analysis_end"]
             }
             let pc = state.registers.program_counter;
             let context = state.registers.context;
-            let halt = state.registers.is_kernel
+            let mut halt = state.registers.is_kernel
                 && pc == halt_pc
                 && state.registers.context == initial_context;
-            let opcode = u256_to_u8(state.memory.get(MemoryAddress {
+            let Ok(opcode) = u256_to_u8(state.memory.get(MemoryAddress {
                 context,
                 segment: Segment::Code as usize,
                 virt: state.registers.program_counter,
-            }))?;
+            })) else {
+                log::debug!(
+                    "Simulated CPU halted after {} cycles",
+                    state.traces.clock() - initial_clock
+                );
+                return Some(jumpdest_addresses);
+            };
             let cond = if let Ok(cond) = stack_peek(state, 1) {
                 cond != U256::zero()
             } else {
@@ -384,7 +386,13 @@
                 && (opcode == JUMP_OPCODE || (opcode == JUMPI_OPCODE && cond))
             {
                 // Avoid deeper calls to abort
-                let jumpdest = u256_to_usize(state.registers.stack_top)?;
+                let Ok(jumpdest) = u256_to_usize(state.registers.stack_top) else {
+                    log::debug!(
+                        "Simulated CPU halted after {} cycles",
+                        state.traces.clock() - initial_clock
+                    );
+                    return Some(jumpdest_addresses);
+                };
                 state.memory.set(
                     MemoryAddress {
                         context,
@@ -404,16 +412,13 @@
                     jumpdest_addresses.insert(context, BTreeSet::from([jumpdest]));
                 }
             }
-            if halt {
+            if halt || transition(state).is_err() {
                 log::debug!(
                     "Simulated CPU halted after {} cycles",
                     state.traces.clock() - initial_clock
                 );
-                return Ok(Some(jumpdest_addresses));
+                return Some(jumpdest_addresses);
             }
-            transition(state).map_err(|_| {
-                ProgramError::ProverInputError(ProverInputError::InvalidJumpdestSimulation)
-            })?;
         }
     }
 }