//! This crate enforces the correctness of reading and writing sequences
//! of bytes in Big-Endian ordering from and to the memory.
//!
//! The trace layout consists in N consecutive rows for an `N` byte sequence,
//! with the byte values being cumulatively written to the trace as they are
//! being processed.
//!
//! At row `i` of such a group (starting from 0), the `i`-th byte flag will be activated
//! (to indicate which byte we are going to be processing), but all bytes with index
//! 0 to `i` may have non-zero values, as they have already been processed.
//!
//! The length of a sequence is stored within each group of rows corresponding to that
//! sequence in a dedicated `SEQUENCE_LEN` column. At any row `i`, the remaining length
//! of the sequence being processed is retrieved from that column and the active byte flag
//! as:
//!
//!    remaining_length = sequence_length - \sum_{i=0}^31 b[i] * i
//!
//! where b[i] is the `i`-th byte flag.
//!
//! Because of the discrepancy in endianness between the different tables, the byte sequences
//! are actually written in the trace in reverse order from the order they are provided.
//! As such, the memory virtual address for a group of rows corresponding to a sequence starts
//! with the final virtual address, corresponding to the final byte being read/written, and
//! is being decremented at each step.
//!
//! Note that, when writing a sequence of bytes to memory, both the `U256` value and the
//! corresponding sequence length are being read from the stack. Because of the endianness
//! discrepancy mentioned above, we first convert the value to a byte sequence in Little-Endian,
//! then resize the sequence to prune unneeded zeros before reverting the sequence order.
//! This means that the higher-order bytes will be thrown away during the process, if the value
//! is greater than 256^length, and as a result a different value will be stored in memory.

use std::marker::PhantomData;

use itertools::Itertools;
use plonky2::field::extension::{Extendable, FieldExtension};
use plonky2::field::packed::PackedField;
use plonky2::field::polynomial::PolynomialValues;
use plonky2::field::types::Field;
use plonky2::hash::hash_types::RichField;
use plonky2::iop::ext_target::ExtensionTarget;
use plonky2::timed;
use plonky2::util::timing::TimingTree;
use plonky2::util::transpose;

use super::NUM_BYTES;
use crate::byte_packing::columns::{
    index_bytes, value_bytes, ADDR_CONTEXT, ADDR_SEGMENT, ADDR_VIRTUAL, BYTE_INDICES_COLS, IS_READ,
    NUM_COLUMNS, RANGE_COUNTER, RC_FREQUENCIES, SEQUENCE_END, TIMESTAMP,
};
use crate::constraint_consumer::{ConstraintConsumer, RecursiveConstraintConsumer};
use crate::cross_table_lookup::Column;
<<<<<<< HEAD
use crate::lookup::Lookup;
=======
use crate::evaluation_frame::{StarkEvaluationFrame, StarkFrame};
use crate::lookup::{eval_lookups, eval_lookups_circuit, permuted_cols};
>>>>>>> 6b0d9f33
use crate::stark::Stark;
use crate::witness::memory::MemoryAddress;

/// Strict upper bound for the individual bytes range-check.
const BYTE_RANGE_MAX: usize = 1usize << 8;

pub(crate) fn ctl_looked_data<F: Field>() -> Vec<Column<F>> {
    // Reconstruct the u32 limbs composing the final `U256` word
    // being read/written from the underlying byte values. For each,
    // we pack 4 consecutive bytes and shift them accordingly to
    // obtain the corresponding limb.
    let outputs: Vec<Column<F>> = (0..8)
        .map(|i| {
            let range = (value_bytes(i * 4)..value_bytes(i * 4) + 4).collect_vec();
            Column::linear_combination(
                range
                    .iter()
                    .enumerate()
                    .map(|(j, &c)| (c, F::from_canonical_u64(1 << (8 * j)))),
            )
        })
        .collect();

    // This will correspond to the actual sequence length when the `SEQUENCE_END` flag is on.
    let sequence_len: Column<F> = Column::linear_combination(
        (0..NUM_BYTES).map(|i| (index_bytes(i), F::from_canonical_usize(i + 1))),
    );

    Column::singles([ADDR_CONTEXT, ADDR_SEGMENT, ADDR_VIRTUAL])
        .chain([sequence_len])
        .chain(Column::singles(&[TIMESTAMP]))
        .chain(outputs)
        .collect()
}

pub fn ctl_looked_filter<F: Field>() -> Column<F> {
    // The CPU table is only interested in our sequence end rows,
    // since those contain the final limbs of our packed int.
    Column::single(SEQUENCE_END)
}

pub(crate) fn ctl_looking_memory<F: Field>(i: usize) -> Vec<Column<F>> {
    let mut res =
        Column::singles([IS_READ, ADDR_CONTEXT, ADDR_SEGMENT, ADDR_VIRTUAL]).collect_vec();

    // The i'th input byte being read/written.
    res.push(Column::single(value_bytes(i)));

    // Since we're reading a single byte, the higher limbs must be zero.
    res.extend((1..8).map(|_| Column::zero()));

    res.push(Column::single(TIMESTAMP));

    res
}

/// CTL filter for reading/writing the `i`th byte of the byte sequence from/to memory.
pub(crate) fn ctl_looking_memory_filter<F: Field>(i: usize) -> Column<F> {
    Column::single(index_bytes(i))
}

/// Information about a byte packing operation needed for witness generation.
#[derive(Clone, Debug)]
pub(crate) struct BytePackingOp {
    /// Whether this is a read (packing) or write (unpacking) operation.
    pub(crate) is_read: bool,

    /// The base address at which inputs are read/written.
    pub(crate) base_address: MemoryAddress,

    /// The timestamp at which inputs are read/written.
    pub(crate) timestamp: usize,

    /// The byte sequence that was read/written.
    /// Its length is required to be at most 32.
    pub(crate) bytes: Vec<u8>,
}

#[derive(Copy, Clone, Default)]
pub struct BytePackingStark<F, const D: usize> {
    pub(crate) f: PhantomData<F>,
}

impl<F: RichField + Extendable<D>, const D: usize> BytePackingStark<F, D> {
    pub(crate) fn generate_trace(
        &self,
        ops: Vec<BytePackingOp>,
        min_rows: usize,
        timing: &mut TimingTree,
    ) -> Vec<PolynomialValues<F>> {
        // Generate most of the trace in row-major form.
        let trace_rows = timed!(
            timing,
            "generate trace rows",
            self.generate_trace_rows(ops, min_rows)
        );
        let trace_row_vecs: Vec<_> = trace_rows.into_iter().map(|row| row.to_vec()).collect();

        let mut trace_cols = transpose(&trace_row_vecs);
        self.generate_range_checks(&mut trace_cols);

        trace_cols.into_iter().map(PolynomialValues::new).collect()
    }

    fn generate_trace_rows(
        &self,
        ops: Vec<BytePackingOp>,
        min_rows: usize,
    ) -> Vec<[F; NUM_COLUMNS]> {
        let base_len: usize = ops.iter().map(|op| op.bytes.len()).sum();
        let num_rows = core::cmp::max(base_len.max(BYTE_RANGE_MAX), min_rows).next_power_of_two();
        let mut rows = Vec::with_capacity(num_rows);

        for op in ops {
            rows.extend(self.generate_rows_for_op(op));
        }

        for _ in rows.len()..num_rows {
            rows.push(self.generate_padding_row());
        }

        rows
    }

    fn generate_rows_for_op(&self, op: BytePackingOp) -> Vec<[F; NUM_COLUMNS]> {
        let BytePackingOp {
            is_read,
            base_address,
            timestamp,
            bytes,
        } = op;

        let MemoryAddress {
            context,
            segment,
            virt,
        } = base_address;

        let mut rows = Vec::with_capacity(bytes.len());
        let mut row = [F::ZERO; NUM_COLUMNS];
        row[IS_READ] = F::from_bool(is_read);

        row[ADDR_CONTEXT] = F::from_canonical_usize(context);
        row[ADDR_SEGMENT] = F::from_canonical_usize(segment);
        // Because of the endianness, we start by the final virtual address value
        // and decrement it at each step. Similarly, we process the byte sequence
        // in reverse order.
        row[ADDR_VIRTUAL] = F::from_canonical_usize(virt + bytes.len() - 1);

        row[TIMESTAMP] = F::from_canonical_usize(timestamp);

        for (i, &byte) in bytes.iter().rev().enumerate() {
            if i == bytes.len() - 1 {
                row[SEQUENCE_END] = F::ONE;
            }
            row[value_bytes(i)] = F::from_canonical_u8(byte);
            row[index_bytes(i)] = F::ONE;

            rows.push(row);
            row[index_bytes(i)] = F::ZERO;
            row[ADDR_VIRTUAL] -= F::ONE;
        }

        rows
    }

    fn generate_padding_row(&self) -> [F; NUM_COLUMNS] {
        [F::ZERO; NUM_COLUMNS]
    }

    /// Expects input in *column*-major layout
    fn generate_range_checks(&self, cols: &mut Vec<Vec<F>>) {
        debug_assert!(cols.len() == NUM_COLUMNS);

        let n_rows = cols[0].len();
        debug_assert!(cols.iter().all(|col| col.len() == n_rows));

        for i in 0..BYTE_RANGE_MAX {
            cols[RANGE_COUNTER][i] = F::from_canonical_usize(i);
        }
        for i in BYTE_RANGE_MAX..n_rows {
            cols[RANGE_COUNTER][i] = F::from_canonical_usize(BYTE_RANGE_MAX - 1);
        }

        // For each column c in cols, generate the range-check
        // permutations and put them in the corresponding range-check
        // columns rc_c and rc_c+1.
        for col in 0..NUM_BYTES {
            for i in 0..n_rows {
                let c = value_bytes(col);
                let x = cols[c][i].to_canonical_u64() as usize;
                assert!(
                    x < BYTE_RANGE_MAX,
                    "column value {} exceeds the max range value {}",
                    x,
                    BYTE_RANGE_MAX
                );
                cols[RC_FREQUENCIES][x] += F::ONE;
            }
        }
    }

    /// There is only one `i` for which `local_values[index_bytes(i)]` is non-zero,
    /// and `i+1` is the current position:
    fn get_active_position<FE, P, const D2: usize>(&self, row: &[P; NUM_COLUMNS]) -> P
    where
        FE: FieldExtension<D2, BaseField = F>,
        P: PackedField<Scalar = FE>,
    {
        (0..NUM_BYTES)
            .map(|i| row[index_bytes(i)] * P::Scalar::from_canonical_usize(i + 1))
            .sum()
    }

    /// Recursive version of `get_active_position`.
    fn get_active_position_circuit(
        &self,
        builder: &mut plonky2::plonk::circuit_builder::CircuitBuilder<F, D>,
        row: &[ExtensionTarget<D>; NUM_COLUMNS],
    ) -> ExtensionTarget<D> {
        let mut current_position = row[index_bytes(0)];

        for i in 1..NUM_BYTES {
            current_position = builder.mul_const_add_extension(
                F::from_canonical_usize(i + 1),
                row[index_bytes(i)],
                current_position,
            );
        }

        current_position
    }
}

impl<F: RichField + Extendable<D>, const D: usize> Stark<F, D> for BytePackingStark<F, D> {
    type EvaluationFrame<FE, P, const D2: usize> = StarkFrame<P, NUM_COLUMNS>
    where
        FE: FieldExtension<D2, BaseField = F>,
        P: PackedField<Scalar = FE>;

    type EvaluationFrameTarget = StarkFrame<ExtensionTarget<D>, NUM_COLUMNS>;

    fn eval_packed_generic<FE, P, const D2: usize>(
        &self,
        vars: &Self::EvaluationFrame<FE, P, D2>,
        yield_constr: &mut ConstraintConsumer<P>,
    ) where
        FE: FieldExtension<D2, BaseField = F>,
        P: PackedField<Scalar = FE>,
    {
<<<<<<< HEAD
=======
        // Range check all the columns
        for col in RC_COLS.step_by(2) {
            eval_lookups(vars, yield_constr, col, col + 1);
        }

        let local_values: &[P; NUM_COLUMNS] = vars.get_local_values().try_into().unwrap();
        let next_values: &[P; NUM_COLUMNS] = vars.get_next_values().try_into().unwrap();

>>>>>>> 6b0d9f33
        let one = P::ONES;

        // We filter active columns by summing all the byte indices.
        // Constraining each of them to be boolean is done later on below.
        let current_filter = local_values[BYTE_INDICES_COLS].iter().copied().sum::<P>();
        yield_constr.constraint(current_filter * (current_filter - one));

        // The filter column must start by one.
        yield_constr.constraint_first_row(current_filter - one);

        // The is_read flag must be boolean.
        let current_is_read = local_values[IS_READ];
        yield_constr.constraint(current_is_read * (current_is_read - one));

        // Each byte index must be boolean.
        for i in 0..NUM_BYTES {
            let idx_i = local_values[index_bytes(i)];
            yield_constr.constraint(idx_i * (idx_i - one));
        }

        // The sequence start flag column must start by one.
        let current_sequence_start = local_values[index_bytes(0)];
        yield_constr.constraint_first_row(current_sequence_start - one);

        // The sequence end flag must be boolean
        let current_sequence_end = local_values[SEQUENCE_END];
        yield_constr.constraint(current_sequence_end * (current_sequence_end - one));

        // If filter is off, all flags and byte indices must be off.
        let byte_indices = local_values[BYTE_INDICES_COLS].iter().copied().sum::<P>();
        yield_constr.constraint(
            (current_filter - one) * (current_is_read + current_sequence_end + byte_indices),
        );

        // Only padding rows have their filter turned off.
        let next_filter = next_values[BYTE_INDICES_COLS].iter().copied().sum::<P>();
        yield_constr.constraint_transition(next_filter * (next_filter - current_filter));

        // Unless the current sequence end flag is activated, the is_read filter must remain unchanged.
        let next_is_read = next_values[IS_READ];
        yield_constr
            .constraint_transition((current_sequence_end - one) * (next_is_read - current_is_read));

        // If the sequence end flag is activated, the next row must be a new sequence or filter must be off.
        let next_sequence_start = next_values[index_bytes(0)];
        yield_constr.constraint_transition(
            current_sequence_end * next_filter * (next_sequence_start - one),
        );

        // The active position in a byte sequence must increase by one on every row
        // or be one on the next row (i.e. at the start of a new sequence).
        let current_position = self.get_active_position(local_values);
        let next_position = self.get_active_position(next_values);
        yield_constr.constraint_transition(
            next_filter * (next_position - one) * (next_position - current_position - one),
        );

        // The last row must be the end of a sequence or a padding row.
        yield_constr.constraint_last_row(current_filter * (current_sequence_end - one));

        // If the next position is one in an active row, the current end flag must be one.
        yield_constr
            .constraint_transition(next_filter * current_sequence_end * (next_position - one));

        // The context, segment and timestamp fields must remain unchanged throughout a byte sequence.
        // The virtual address must decrement by one at each step of a sequence.
        let current_context = local_values[ADDR_CONTEXT];
        let next_context = next_values[ADDR_CONTEXT];
        let current_segment = local_values[ADDR_SEGMENT];
        let next_segment = next_values[ADDR_SEGMENT];
        let current_virtual = local_values[ADDR_VIRTUAL];
        let next_virtual = next_values[ADDR_VIRTUAL];
        let current_timestamp = local_values[TIMESTAMP];
        let next_timestamp = next_values[TIMESTAMP];
        yield_constr.constraint_transition(
            next_filter * (next_sequence_start - one) * (next_context - current_context),
        );
        yield_constr.constraint_transition(
            next_filter * (next_sequence_start - one) * (next_segment - current_segment),
        );
        yield_constr.constraint_transition(
            next_filter * (next_sequence_start - one) * (next_timestamp - current_timestamp),
        );
        yield_constr.constraint_transition(
            next_filter * (next_sequence_start - one) * (current_virtual - next_virtual - one),
        );

        // If not at the end of a sequence, each next byte must equal the current one
        // when reading through the sequence, or the next byte index must be one.
        for i in 0..NUM_BYTES {
            let current_byte = local_values[value_bytes(i)];
            let next_byte = next_values[value_bytes(i)];
            let next_byte_index = next_values[index_bytes(i)];
            yield_constr.constraint_transition(
                (current_sequence_end - one) * (next_byte_index - one) * (next_byte - current_byte),
            );
        }
    }

    fn eval_ext_circuit(
        &self,
        builder: &mut plonky2::plonk::circuit_builder::CircuitBuilder<F, D>,
        vars: &Self::EvaluationFrameTarget,
        yield_constr: &mut RecursiveConstraintConsumer<F, D>,
    ) {
<<<<<<< HEAD
=======
        // Range check all the columns
        for col in RC_COLS.step_by(2) {
            eval_lookups_circuit(builder, vars, yield_constr, col, col + 1);
        }

        let local_values: &[ExtensionTarget<D>; NUM_COLUMNS] =
            vars.get_local_values().try_into().unwrap();
        let next_values: &[ExtensionTarget<D>; NUM_COLUMNS] =
            vars.get_next_values().try_into().unwrap();

>>>>>>> 6b0d9f33
        // We filter active columns by summing all the byte indices.
        // Constraining each of them to be boolean is done later on below.
        let current_filter = builder.add_many_extension(&local_values[BYTE_INDICES_COLS]);
        let constraint = builder.mul_sub_extension(current_filter, current_filter, current_filter);
        yield_constr.constraint(builder, constraint);

        // The filter column must start by one.
        let constraint = builder.add_const_extension(current_filter, F::NEG_ONE);
        yield_constr.constraint_first_row(builder, constraint);

        // The is_read flag must be boolean.
        let current_is_read = local_values[IS_READ];
        let constraint =
            builder.mul_sub_extension(current_is_read, current_is_read, current_is_read);
        yield_constr.constraint(builder, constraint);

        // Each byte index must be boolean.
        for i in 0..NUM_BYTES {
            let idx_i = local_values[index_bytes(i)];
            let constraint = builder.mul_sub_extension(idx_i, idx_i, idx_i);
            yield_constr.constraint(builder, constraint);
        }

        // The sequence start flag column must start by one.
        let current_sequence_start = local_values[index_bytes(0)];
        let constraint = builder.add_const_extension(current_sequence_start, F::NEG_ONE);
        yield_constr.constraint_first_row(builder, constraint);

        // The sequence end flag must be boolean
        let current_sequence_end = local_values[SEQUENCE_END];
        let constraint = builder.mul_sub_extension(
            current_sequence_end,
            current_sequence_end,
            current_sequence_end,
        );
        yield_constr.constraint(builder, constraint);

        // If filter is off, all flags and byte indices must be off.
        let byte_indices = builder.add_many_extension(&local_values[BYTE_INDICES_COLS]);
        let constraint = builder.add_extension(current_sequence_end, byte_indices);
        let constraint = builder.add_extension(constraint, current_is_read);
        let constraint = builder.mul_sub_extension(constraint, current_filter, constraint);
        yield_constr.constraint(builder, constraint);

        // Only padding rows have their filter turned off.
        let next_filter = builder.add_many_extension(&next_values[BYTE_INDICES_COLS]);
        let constraint = builder.sub_extension(next_filter, current_filter);
        let constraint = builder.mul_extension(next_filter, constraint);
        yield_constr.constraint_transition(builder, constraint);

        // Unless the current sequence end flag is activated, the is_read filter must remain unchanged.
        let next_is_read = next_values[IS_READ];
        let diff_is_read = builder.sub_extension(next_is_read, current_is_read);
        let constraint =
            builder.mul_sub_extension(diff_is_read, current_sequence_end, diff_is_read);
        yield_constr.constraint_transition(builder, constraint);

        // If the sequence end flag is activated, the next row must be a new sequence or filter must be off.
        let next_sequence_start = next_values[index_bytes(0)];
        let constraint = builder.mul_sub_extension(
            current_sequence_end,
            next_sequence_start,
            current_sequence_end,
        );
        let constraint = builder.mul_extension(next_filter, constraint);
        yield_constr.constraint_transition(builder, constraint);

        // The active position in a byte sequence must increase by one on every row
        // or be one on the next row (i.e. at the start of a new sequence).
        let current_position = self.get_active_position_circuit(builder, local_values);
        let next_position = self.get_active_position_circuit(builder, next_values);

        let position_diff = builder.sub_extension(next_position, current_position);
        let is_new_or_inactive = builder.mul_sub_extension(next_filter, next_position, next_filter);
        let constraint =
            builder.mul_sub_extension(is_new_or_inactive, position_diff, is_new_or_inactive);
        yield_constr.constraint_transition(builder, constraint);

        // The last row must be the end of a sequence or a padding row.
        let constraint =
            builder.mul_sub_extension(current_filter, current_sequence_end, current_filter);
        yield_constr.constraint_last_row(builder, constraint);

        // If the next position is one in an active row, the current end flag must be one.
        let constraint = builder.mul_extension(next_filter, current_sequence_end);
        let constraint = builder.mul_sub_extension(constraint, next_position, constraint);
        yield_constr.constraint_transition(builder, constraint);

        // The context, segment and timestamp fields must remain unchanged throughout a byte sequence.
        // The virtual address must decrement by one at each step of a sequence.
        let current_context = local_values[ADDR_CONTEXT];
        let next_context = next_values[ADDR_CONTEXT];
        let current_segment = local_values[ADDR_SEGMENT];
        let next_segment = next_values[ADDR_SEGMENT];
        let current_virtual = local_values[ADDR_VIRTUAL];
        let next_virtual = next_values[ADDR_VIRTUAL];
        let current_timestamp = local_values[TIMESTAMP];
        let next_timestamp = next_values[TIMESTAMP];
        let addr_filter = builder.mul_sub_extension(next_filter, next_sequence_start, next_filter);
        {
            let constraint = builder.sub_extension(next_context, current_context);
            let constraint = builder.mul_extension(addr_filter, constraint);
            yield_constr.constraint_transition(builder, constraint);
        }
        {
            let constraint = builder.sub_extension(next_segment, current_segment);
            let constraint = builder.mul_extension(addr_filter, constraint);
            yield_constr.constraint_transition(builder, constraint);
        }
        {
            let constraint = builder.sub_extension(next_timestamp, current_timestamp);
            let constraint = builder.mul_extension(addr_filter, constraint);
            yield_constr.constraint_transition(builder, constraint);
        }
        {
            let constraint = builder.sub_extension(current_virtual, next_virtual);
            let constraint = builder.mul_sub_extension(addr_filter, constraint, addr_filter);
            yield_constr.constraint_transition(builder, constraint);
        }

        // If not at the end of a sequence, each next byte must equal the current one
        // when reading through the sequence, or the next byte index must be one.
        for i in 0..NUM_BYTES {
            let current_byte = local_values[value_bytes(i)];
            let next_byte = next_values[value_bytes(i)];
            let next_byte_index = next_values[index_bytes(i)];
            let byte_diff = builder.sub_extension(next_byte, current_byte);
            let constraint = builder.mul_sub_extension(byte_diff, next_byte_index, byte_diff);
            let constraint =
                builder.mul_sub_extension(constraint, current_sequence_end, constraint);
            yield_constr.constraint_transition(builder, constraint);
        }
    }

    fn constraint_degree(&self) -> usize {
        3
    }

    fn lookups(&self) -> Vec<Lookup> {
        vec![Lookup {
            columns: (value_bytes(0)..value_bytes(0) + NUM_BYTES).collect(),
            table_column: RANGE_COUNTER,
            frequencies_column: RC_FREQUENCIES,
        }]
    }
}

#[cfg(test)]
pub(crate) mod tests {
    use anyhow::Result;
    use plonky2::plonk::config::{GenericConfig, PoseidonGoldilocksConfig};

    use crate::byte_packing::byte_packing_stark::BytePackingStark;
    use crate::stark_testing::{test_stark_circuit_constraints, test_stark_low_degree};

    #[test]
    fn test_stark_degree() -> Result<()> {
        const D: usize = 2;
        type C = PoseidonGoldilocksConfig;
        type F = <C as GenericConfig<D>>::F;
        type S = BytePackingStark<F, D>;

        let stark = S {
            f: Default::default(),
        };
        test_stark_low_degree(stark)
    }

    #[test]
    fn test_stark_circuit() -> Result<()> {
        const D: usize = 2;
        type C = PoseidonGoldilocksConfig;
        type F = <C as GenericConfig<D>>::F;
        type S = BytePackingStark<F, D>;

        let stark = S {
            f: Default::default(),
        };
        test_stark_circuit_constraints::<F, C, S, D>(stark)
    }
}<|MERGE_RESOLUTION|>--- conflicted
+++ resolved
@@ -51,12 +51,8 @@
 };
 use crate::constraint_consumer::{ConstraintConsumer, RecursiveConstraintConsumer};
 use crate::cross_table_lookup::Column;
-<<<<<<< HEAD
+use crate::evaluation_frame::{StarkEvaluationFrame, StarkFrame};
 use crate::lookup::Lookup;
-=======
-use crate::evaluation_frame::{StarkEvaluationFrame, StarkFrame};
-use crate::lookup::{eval_lookups, eval_lookups_circuit, permuted_cols};
->>>>>>> 6b0d9f33
 use crate::stark::Stark;
 use crate::witness::memory::MemoryAddress;
 
@@ -307,17 +303,9 @@
         FE: FieldExtension<D2, BaseField = F>,
         P: PackedField<Scalar = FE>,
     {
-<<<<<<< HEAD
-=======
-        // Range check all the columns
-        for col in RC_COLS.step_by(2) {
-            eval_lookups(vars, yield_constr, col, col + 1);
-        }
-
         let local_values: &[P; NUM_COLUMNS] = vars.get_local_values().try_into().unwrap();
         let next_values: &[P; NUM_COLUMNS] = vars.get_next_values().try_into().unwrap();
 
->>>>>>> 6b0d9f33
         let one = P::ONES;
 
         // We filter active columns by summing all the byte indices.
@@ -423,19 +411,11 @@
         vars: &Self::EvaluationFrameTarget,
         yield_constr: &mut RecursiveConstraintConsumer<F, D>,
     ) {
-<<<<<<< HEAD
-=======
-        // Range check all the columns
-        for col in RC_COLS.step_by(2) {
-            eval_lookups_circuit(builder, vars, yield_constr, col, col + 1);
-        }
-
         let local_values: &[ExtensionTarget<D>; NUM_COLUMNS] =
             vars.get_local_values().try_into().unwrap();
         let next_values: &[ExtensionTarget<D>; NUM_COLUMNS] =
             vars.get_next_values().try_into().unwrap();
 
->>>>>>> 6b0d9f33
         // We filter active columns by summing all the byte indices.
         // Constraining each of them to be boolean is done later on below.
         let current_filter = builder.add_many_extension(&local_values[BYTE_INDICES_COLS]);
