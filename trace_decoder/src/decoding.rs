--- conflicted
+++ resolved
@@ -8,7 +8,7 @@
 use ethereum_types::{Address, H256, U256, U512};
 use evm_arithmetization::{
     generation::{mpt::AccountRlp, GenerationInputs, TrieInputs},
-    proof::{ExtraBlockData, TrieRoots},
+    proof::{ExtraBlockData, TrieRoots}, BlockHeight
 };
 use log::trace;
 use mpt_trie::{
@@ -26,15 +26,9 @@
         NodesUsedByTxn, ProcessedBlockTrace, ProcessedTxnInfo, StateTrieWrites, TxnMetaState,
     },
     types::{
-<<<<<<< HEAD
-        BlockHeight, HashedAccountAddr, HashedNodeAddr, HashedStorageAddr,
-        HashedStorageAddrNibbles, OtherBlockData, TriePathIter, TrieRootHash, TxnIdx,
-        TxnProofGenIR, EMPTY_ACCOUNT_BYTES_RLPED, ZERO_STORAGE_SLOT_VAL_RLPED,
-=======
+        EMPTY_ACCOUNT_BYTES_RLPED, ZERO_STORAGE_SLOT_VAL_RLPED,
         HashedAccountAddr, HashedNodeAddr, HashedStorageAddr, HashedStorageAddrNibbles,
-        OtherBlockData, TriePathIter, TrieRootHash, TxnIdx, EMPTY_ACCOUNT_BYTES_RLPED,
-        ZERO_STORAGE_SLOT_VAL_RLPED,
->>>>>>> c1e40c0a
+        OtherBlockData, TriePathIter, TrieRootHash, TxnIdx,
     },
     utils::{hash, optional_field, optional_field_hex, update_val_if_some},
 };
@@ -260,7 +254,6 @@
             .into_iter()
             .enumerate()
             .map(|(txn_idx, txn_info)| {
-<<<<<<< HEAD
                 trace!("Generating proof IR for txn {}...", txn_idx);
 
                 // trace!("state_accounts_with_no_accesses_but_storage_tries ({}): {:#?}",
@@ -440,20 +433,20 @@
                 extra_data.txn_number_before += U256::one();
                 extra_data.gas_used_before = extra_data.gas_used_after;
 
+                // TODO - Check how to enable this
+                // Self::process_txn_info(
+                //     txn_idx,
+                //     txn_info,
+                //     &mut curr_block_tries,
+                //     &mut extra_data,
+                //     &other_data,
+                // )
+                // .map_err(|mut e| {
+                //     e.txn_idx(txn_idx);
+                //     e
+                // });
+
                 Ok(gen_inputs)
-=======
-                Self::process_txn_info(
-                    txn_idx,
-                    txn_info,
-                    &mut curr_block_tries,
-                    &mut extra_data,
-                    &other_data,
-                )
-                .map_err(|mut e| {
-                    e.txn_idx(txn_idx);
-                    e
-                })
->>>>>>> c1e40c0a
             })
             .collect::<TraceParsingResult<Vec<_>>>()
             .map_err(|mut e| {
