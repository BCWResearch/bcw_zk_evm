[env]
<<<<<<< HEAD
# If we're running in the project workspace, then we should set the workspace env var so we read/write to/from files relative to the workspace.
CARGO_WORKSPACE_DIR = { value = "", relative = true }

[target.x86_64-unknown-linux-gnu]
linker = "clang"
=======
# read/write to/from files relative to the workspace even when running in this
# directory
CARGO_WORKSPACE_DIR = { value = "", relative = true }
>>>>>>> d47a5c79
<|MERGE_RESOLUTION|>--- conflicted
+++ resolved
@@ -1,12 +1,7 @@
 [env]
-<<<<<<< HEAD
-# If we're running in the project workspace, then we should set the workspace env var so we read/write to/from files relative to the workspace.
+# read/write to/from files relative to the workspace even when running in this
+# directory
 CARGO_WORKSPACE_DIR = { value = "", relative = true }
 
 [target.x86_64-unknown-linux-gnu]
-linker = "clang"
-=======
-# read/write to/from files relative to the workspace even when running in this
-# directory
-CARGO_WORKSPACE_DIR = { value = "", relative = true }
->>>>>>> d47a5c79
+linker = "clang"