use std::collections::HashMap;
use std::str::FromStr;
use std::time::Duration;

<<<<<<< HEAD
use env_logger::{try_init_from_env, Env, DEFAULT_FILTER_ENV};
use ethereum_types::{Address, BigEndianHash, H160, H256, U256};
=======
use ethereum_types::{Address, BigEndianHash, H256};
>>>>>>> 2ad611ae
use evm_arithmetization::generation::mpt::{AccountRlp, LegacyReceiptRlp};
use evm_arithmetization::generation::{GenerationInputs, TrieInputs};
use evm_arithmetization::proof::{BlockHashes, BlockMetadata, TrieRoots};
use evm_arithmetization::prover::prove;
use evm_arithmetization::testing_utils::{
    beacon_roots_account_nibbles, beacon_roots_contract_from_storage, eth_to_wei,
    ger_account_nibbles, init_logger, preinitialized_state_and_storage_tries,
    update_beacon_roots_account_storage, GLOBAL_EXIT_ROOT_ACCOUNT,
};
use evm_arithmetization::verifier::verify_proof;
use evm_arithmetization::{AllStark, Node, StarkConfig};
use hex_literal::hex;
use mpt_trie::nibbles::Nibbles;
use mpt_trie::partial_trie::{HashedPartialTrie, PartialTrie};
use plonky2::field::goldilocks_field::GoldilocksField;
use plonky2::plonk::config::KeccakGoldilocksConfig;
use plonky2::util::timing::TimingTree;
use smt_trie::code::hash_bytecode_u256;
use smt_trie::db::{Db, MemoryDb};
use smt_trie::keys::{key_balance, key_code, key_code_length, key_nonce, key_storage};
use smt_trie::smt::Smt;
use smt_trie::utils::hashout2u;

type F = GoldilocksField;
const D: usize = 2;
type C = KeccakGoldilocksConfig;

/// Test a simple selfdestruct.
#[test]
fn test_selfdestruct() -> anyhow::Result<()> {
    init_logger();

    let all_stark = AllStark::<F, D>::default();
    let config = StarkConfig::standard_fast_config();

    let beneficiary = hex!("deadbeefdeadbeefdeadbeefdeadbeefdeadbeef");
    let sender = hex!("5eb96AA102a29fAB267E12A40a5bc6E9aC088759");
    let to = hex!("a0a0a0a0a0a0a0a0a0a0a0a0a0a0a0a0a0a0a0a0");

    let sender_account_before = AccountRlp {
        nonce: 5.into(),
        balance: eth_to_wei(100_000.into()),
        ..Default::default()
    };
    let code = vec![
        0x32, // ORIGIN
        0xFF, // SELFDESTRUCT
    ];
    let to_account_before = AccountRlp {
        nonce: 12.into(),
        balance: eth_to_wei(10_000.into()),
        code_hash: hash_bytecode_u256(code.clone()),
        ..Default::default()
    };

<<<<<<< HEAD
    let mut state_smt_before = Smt::<MemoryDb>::default();
    set_account(
        &mut state_smt_before,
        H160(sender),
        &sender_account_before,
        &HashMap::new(),
    );
    set_account(
        &mut state_smt_before,
        H160(to),
        &to_account_before,
        &HashMap::new(),
    );
=======
    let (mut state_trie_before, storage_tries) = preinitialized_state_and_storage_tries()?;
    let mut beacon_roots_account_storage = storage_tries[0].1.clone();
    state_trie_before.insert(sender_nibbles, rlp::encode(&sender_account_before).to_vec())?;
    state_trie_before.insert(to_nibbles, rlp::encode(&to_account_before).to_vec())?;
>>>>>>> 2ad611ae

    let tries_before = TrieInputs {
        state_smt: state_smt_before.serialize(),
        transactions_trie: HashedPartialTrie::from(Node::Empty),
        receipts_trie: HashedPartialTrie::from(Node::Empty),
<<<<<<< HEAD
=======
        storage_tries,
>>>>>>> 2ad611ae
    };

    // Generated using a little py-evm script.
    let txn = hex!("f868050a831e848094a0a0a0a0a0a0a0a0a0a0a0a0a0a0a0a0a0a0a0a0880de0b6b3a76400008025a09bab8db7d72e4b42cba8b117883e16872966bae8e4570582de6ed0065e8c36a1a01256d44d982c75e0ab7a19f61ab78afa9e089d51c8686fdfbee085a5ed5d8ff8");

    let block_metadata = BlockMetadata {
        block_beneficiary: Address::from(beneficiary),
        block_timestamp: 0x03e8.into(),
        block_number: 1.into(),
        block_difficulty: 0x020000.into(),
        block_random: H256::from_uint(&0x020000.into()),
        block_gaslimit: 0xff112233u32.into(),
        block_chain_id: 1.into(),
        block_base_fee: 0xa.into(),
        block_gas_used: 26002.into(),
        ..Default::default()
    };

<<<<<<< HEAD
    let contract_code = [
        (hash_bytecode_u256(code.clone()), code),
        (hash_bytecode_u256(vec![]), vec![]),
    ]
    .into();

    let expected_state_smt_after = {
        let mut smt = Smt::<MemoryDb>::default();
=======
    let contract_code = [(keccak(&code), code.clone()), (keccak([]), vec![])].into();

    let expected_state_trie_after: HashedPartialTrie = {
        let mut state_trie_after = HashedPartialTrie::from(Node::Empty);

        update_beacon_roots_account_storage(
            &mut beacon_roots_account_storage,
            block_metadata.block_timestamp,
            block_metadata.parent_beacon_block_root,
        )?;
        let beacon_roots_account =
            beacon_roots_contract_from_storage(&beacon_roots_account_storage);

>>>>>>> 2ad611ae
        let sender_account_after = AccountRlp {
            nonce: 6.into(),
            balance: eth_to_wei(110_000.into()) - 26_002 * 0xa,
            ..Default::default()
        };
        let to_account_after = AccountRlp {
            balance: U256::zero(),
            ..to_account_before
        };
<<<<<<< HEAD
        set_account(
            &mut smt,
            H160(sender),
            &sender_account_after,
            &HashMap::new(),
        );
        set_account(&mut smt, H160(to), &to_account_after, &HashMap::new());
        smt
=======
        state_trie_after.insert(sender_nibbles, rlp::encode(&sender_account_after).to_vec())?;

        // EIP-6780: The account won't be deleted because it wasn't created during this
        // transaction.
        let to_account_before = AccountRlp {
            nonce: 12.into(),
            balance: 0.into(),
            storage_root: HashedPartialTrie::from(Node::Empty).hash(),
            code_hash: keccak(&code),
        };
        state_trie_after.insert(to_nibbles, rlp::encode(&to_account_before).to_vec())?;
        state_trie_after.insert(
            beacon_roots_account_nibbles(),
            rlp::encode(&beacon_roots_account).to_vec(),
        )?;
        state_trie_after.insert(
            ger_account_nibbles(),
            rlp::encode(&GLOBAL_EXIT_ROOT_ACCOUNT).to_vec(),
        )?;

        state_trie_after
>>>>>>> 2ad611ae
    };

    let receipt_0 = LegacyReceiptRlp {
        status: true,
        cum_gas_used: 26002.into(),
        bloom: vec![0; 256].into(),
        logs: vec![],
    };
    let mut receipts_trie = HashedPartialTrie::from(Node::Empty);
    receipts_trie.insert(
        Nibbles::from_str("0x80").unwrap(),
        rlp::encode(&receipt_0).to_vec(),
    )?;
    let transactions_trie: HashedPartialTrie = Node::Leaf {
        nibbles: Nibbles::from_str("0x80").unwrap(),
        value: txn.to_vec(),
    }
    .into();

    let trie_roots_after = TrieRoots {
        state_root: H256::from_uint(&hashout2u(expected_state_smt_after.root)),
        transactions_root: transactions_trie.hash(),
        receipts_root: receipts_trie.hash(),
    };
    let inputs = GenerationInputs {
        signed_txn: Some(txn.to_vec()),
        withdrawals: vec![],
        global_exit_roots: vec![],
        tries: tries_before,
        trie_roots_after,
        contract_code,
        checkpoint_state_trie_root: HashedPartialTrie::from(Node::Empty).hash(),
        block_metadata,
        txn_number_before: 0.into(),
        gas_used_before: 0.into(),
        gas_used_after: 26002.into(),
        block_hashes: BlockHashes {
            prev_hashes: vec![H256::default(); 256],
            cur_hash: H256::default(),
        },
    };

    let mut timing = TimingTree::new("prove", log::Level::Debug);
    let proof = prove::<F, C, D>(&all_stark, &config, inputs, &mut timing, None)?;
    timing.filter(Duration::from_millis(100)).print();

    verify_proof(&all_stark, proof, &config)
<<<<<<< HEAD
}

#[test]
fn test_selfdestruct_with_storage() -> anyhow::Result<()> {
    init_logger();

    let all_stark = AllStark::<F, D>::default();
    let config = StarkConfig::standard_fast_config();

    let beneficiary = hex!("deadbeefdeadbeefdeadbeefdeadbeefdeadbeef");
    let sender = hex!("5eb96AA102a29fAB267E12A40a5bc6E9aC088759");
    let to = hex!("a0a0a0a0a0a0a0a0a0a0a0a0a0a0a0a0a0a0a0a0");

    let sender_account_before = AccountRlp {
        nonce: 5.into(),
        balance: eth_to_wei(100_000.into()),
        ..Default::default()
    };
    let initcode = vec![
        0x42, // TIMESTAMP
        0x60, 0x01, // PUSH1 1
        0x80, // DUP1
        0x55, // SSTORE
        0x32, // ORIGIN
        0xFF, // SELFDESTRUCT
    ];
    let code = [
        vec![
            0x66, // PUSH7
        ],
        initcode,
        vec![
            0x5F, // PUSH0
            0x52, // MSTORE
            0x60, 0x07, // PUSH1 7
            0x60, 0x19, // PUSH1 25
            0x5F, // PUSH0
            0xF0, // CREATE
        ],
    ]
    .concat();
    let to_account_before = AccountRlp {
        nonce: 12.into(),
        balance: eth_to_wei(10_000.into()),
        code_hash: hash_bytecode_u256(code.clone()),
        ..Default::default()
    };

    let mut state_smt_before = Smt::<MemoryDb>::default();
    set_account(
        &mut state_smt_before,
        H160(sender),
        &sender_account_before,
        &HashMap::new(),
    );
    set_account(
        &mut state_smt_before,
        H160(to),
        &to_account_before,
        &HashMap::new(),
    );

    let tries_before = TrieInputs {
        state_smt: state_smt_before.serialize(),
        transactions_trie: HashedPartialTrie::from(Node::Empty),
        receipts_trie: HashedPartialTrie::from(Node::Empty),
    };

    // Generated using a little py-evm script.
    let txn = hex!("f868050a831e848094a0a0a0a0a0a0a0a0a0a0a0a0a0a0a0a0a0a0a0a0880de0b6b3a76400008025a09bab8db7d72e4b42cba8b117883e16872966bae8e4570582de6ed0065e8c36a1a01256d44d982c75e0ab7a19f61ab78afa9e089d51c8686fdfbee085a5ed5d8ff8");

    let block_metadata = BlockMetadata {
        block_beneficiary: Address::from(beneficiary),
        block_timestamp: 0x03e8.into(),
        block_number: 1.into(),
        block_difficulty: 0x020000.into(),
        block_random: H256::from_uint(&0x020000.into()),
        block_gaslimit: 0xff112233u32.into(),
        block_chain_id: 1.into(),
        block_base_fee: 0xa.into(),
        block_gas_used: 80131.into(),
        block_bloom: [0.into(); 8],
    };

    let contract_code = [
        (hash_bytecode_u256(code.clone()), code),
        (hash_bytecode_u256(vec![]), vec![]),
    ]
    .into();

    let value = eth_to_wei(1.into());
    let expected_state_smt_after = {
        let mut smt = Smt::<MemoryDb>::default();
        let sender_account_after = AccountRlp {
            nonce: sender_account_before.nonce + 1,
            balance: sender_account_before.balance - 80131 * 0xa - value,
            ..sender_account_before
        };
        let to_account_after = AccountRlp {
            nonce: to_account_before.nonce + 1,
            balance: to_account_before.balance + value,
            ..to_account_before
        };
        set_account(
            &mut smt,
            H160(sender),
            &sender_account_after,
            &HashMap::new(),
        );
        set_account(&mut smt, H160(to), &to_account_after, &HashMap::new());
        smt
    };

    let receipt_0 = LegacyReceiptRlp {
        status: true,
        cum_gas_used: 80131.into(),
        bloom: vec![0; 256].into(),
        logs: vec![],
    };
    let mut receipts_trie = HashedPartialTrie::from(Node::Empty);
    receipts_trie.insert(
        Nibbles::from_str("0x80").unwrap(),
        rlp::encode(&receipt_0).to_vec(),
    )?;
    let transactions_trie: HashedPartialTrie = Node::Leaf {
        nibbles: Nibbles::from_str("0x80").unwrap(),
        value: txn.to_vec(),
    }
    .into();

    let trie_roots_after = TrieRoots {
        state_root: H256::from_uint(&hashout2u(expected_state_smt_after.root)),
        transactions_root: transactions_trie.hash(),
        receipts_root: receipts_trie.hash(),
    };
    let inputs = GenerationInputs {
        signed_txn: Some(txn.to_vec()),
        withdrawals: vec![],
        tries: tries_before,
        trie_roots_after,
        contract_code,
        checkpoint_state_trie_root: HashedPartialTrie::from(Node::Empty).hash(),
        block_metadata,
        txn_number_before: 0.into(),
        gas_used_before: 0.into(),
        gas_used_after: 80131.into(),
        block_hashes: BlockHashes {
            prev_hashes: vec![H256::default(); 256],
            cur_hash: H256::default(),
        },
    };

    let mut timing = TimingTree::new("prove", log::Level::Debug);
    let proof = prove::<F, C, D>(&all_stark, &config, inputs, &mut timing, None)?;
    timing.filter(Duration::from_millis(100)).print();

    verify_proof(&all_stark, proof, &config)
}

fn eth_to_wei(eth: U256) -> U256 {
    // 1 ether = 10^18 wei.
    eth * U256::from(10).pow(18.into())
}

fn init_logger() {
    let _ = try_init_from_env(Env::default().filter_or(DEFAULT_FILTER_ENV, "info"));
}

fn set_account<D: Db>(
    smt: &mut Smt<D>,
    addr: Address,
    account: &AccountRlp,
    storage: &HashMap<U256, U256>,
) {
    smt.set(key_balance(addr), account.balance);
    smt.set(key_nonce(addr), account.nonce);
    smt.set(key_code(addr), account.code_hash);
    smt.set(key_code_length(addr), account.code_length);
    for (&k, &v) in storage {
        smt.set(key_storage(addr, k), v);
    }
=======
>>>>>>> 2ad611ae
}<|MERGE_RESOLUTION|>--- conflicted
+++ resolved
@@ -2,20 +2,14 @@
 use std::str::FromStr;
 use std::time::Duration;
 
-<<<<<<< HEAD
-use env_logger::{try_init_from_env, Env, DEFAULT_FILTER_ENV};
 use ethereum_types::{Address, BigEndianHash, H160, H256, U256};
-=======
-use ethereum_types::{Address, BigEndianHash, H256};
->>>>>>> 2ad611ae
 use evm_arithmetization::generation::mpt::{AccountRlp, LegacyReceiptRlp};
 use evm_arithmetization::generation::{GenerationInputs, TrieInputs};
 use evm_arithmetization::proof::{BlockHashes, BlockMetadata, TrieRoots};
 use evm_arithmetization::prover::prove;
 use evm_arithmetization::testing_utils::{
-    beacon_roots_account_nibbles, beacon_roots_contract_from_storage, eth_to_wei,
-    ger_account_nibbles, init_logger, preinitialized_state_and_storage_tries,
-    update_beacon_roots_account_storage, GLOBAL_EXIT_ROOT_ACCOUNT,
+    eth_to_wei, init_logger, preinitialized_state, preinitialized_state_with_updated_storage,
+    set_account,
 };
 use evm_arithmetization::verifier::verify_proof;
 use evm_arithmetization::{AllStark, Node, StarkConfig};
@@ -26,9 +20,6 @@
 use plonky2::plonk::config::KeccakGoldilocksConfig;
 use plonky2::util::timing::TimingTree;
 use smt_trie::code::hash_bytecode_u256;
-use smt_trie::db::{Db, MemoryDb};
-use smt_trie::keys::{key_balance, key_code, key_code_length, key_nonce, key_storage};
-use smt_trie::smt::Smt;
 use smt_trie::utils::hashout2u;
 
 type F = GoldilocksField;
@@ -63,8 +54,7 @@
         ..Default::default()
     };
 
-<<<<<<< HEAD
-    let mut state_smt_before = Smt::<MemoryDb>::default();
+    let mut state_smt_before = preinitialized_state();
     set_account(
         &mut state_smt_before,
         H160(sender),
@@ -77,21 +67,11 @@
         &to_account_before,
         &HashMap::new(),
     );
-=======
-    let (mut state_trie_before, storage_tries) = preinitialized_state_and_storage_tries()?;
-    let mut beacon_roots_account_storage = storage_tries[0].1.clone();
-    state_trie_before.insert(sender_nibbles, rlp::encode(&sender_account_before).to_vec())?;
-    state_trie_before.insert(to_nibbles, rlp::encode(&to_account_before).to_vec())?;
->>>>>>> 2ad611ae
 
     let tries_before = TrieInputs {
         state_smt: state_smt_before.serialize(),
         transactions_trie: HashedPartialTrie::from(Node::Empty),
         receipts_trie: HashedPartialTrie::from(Node::Empty),
-<<<<<<< HEAD
-=======
-        storage_tries,
->>>>>>> 2ad611ae
     };
 
     // Generated using a little py-evm script.
@@ -110,7 +90,6 @@
         ..Default::default()
     };
 
-<<<<<<< HEAD
     let contract_code = [
         (hash_bytecode_u256(code.clone()), code),
         (hash_bytecode_u256(vec![]), vec![]),
@@ -118,22 +97,7 @@
     .into();
 
     let expected_state_smt_after = {
-        let mut smt = Smt::<MemoryDb>::default();
-=======
-    let contract_code = [(keccak(&code), code.clone()), (keccak([]), vec![])].into();
-
-    let expected_state_trie_after: HashedPartialTrie = {
-        let mut state_trie_after = HashedPartialTrie::from(Node::Empty);
-
-        update_beacon_roots_account_storage(
-            &mut beacon_roots_account_storage,
-            block_metadata.block_timestamp,
-            block_metadata.parent_beacon_block_root,
-        )?;
-        let beacon_roots_account =
-            beacon_roots_contract_from_storage(&beacon_roots_account_storage);
-
->>>>>>> 2ad611ae
+        let mut smt = preinitialized_state_with_updated_storage(&block_metadata, &[]);
         let sender_account_after = AccountRlp {
             nonce: 6.into(),
             balance: eth_to_wei(110_000.into()) - 26_002 * 0xa,
@@ -143,7 +107,6 @@
             balance: U256::zero(),
             ..to_account_before
         };
-<<<<<<< HEAD
         set_account(
             &mut smt,
             H160(sender),
@@ -152,29 +115,6 @@
         );
         set_account(&mut smt, H160(to), &to_account_after, &HashMap::new());
         smt
-=======
-        state_trie_after.insert(sender_nibbles, rlp::encode(&sender_account_after).to_vec())?;
-
-        // EIP-6780: The account won't be deleted because it wasn't created during this
-        // transaction.
-        let to_account_before = AccountRlp {
-            nonce: 12.into(),
-            balance: 0.into(),
-            storage_root: HashedPartialTrie::from(Node::Empty).hash(),
-            code_hash: keccak(&code),
-        };
-        state_trie_after.insert(to_nibbles, rlp::encode(&to_account_before).to_vec())?;
-        state_trie_after.insert(
-            beacon_roots_account_nibbles(),
-            rlp::encode(&beacon_roots_account).to_vec(),
-        )?;
-        state_trie_after.insert(
-            ger_account_nibbles(),
-            rlp::encode(&GLOBAL_EXIT_ROOT_ACCOUNT).to_vec(),
-        )?;
-
-        state_trie_after
->>>>>>> 2ad611ae
     };
 
     let receipt_0 = LegacyReceiptRlp {
@@ -222,7 +162,6 @@
     timing.filter(Duration::from_millis(100)).print();
 
     verify_proof(&all_stark, proof, &config)
-<<<<<<< HEAD
 }
 
 #[test]
@@ -271,7 +210,7 @@
         ..Default::default()
     };
 
-    let mut state_smt_before = Smt::<MemoryDb>::default();
+    let mut state_smt_before = preinitialized_state();
     set_account(
         &mut state_smt_before,
         H160(sender),
@@ -304,7 +243,7 @@
         block_chain_id: 1.into(),
         block_base_fee: 0xa.into(),
         block_gas_used: 80131.into(),
-        block_bloom: [0.into(); 8],
+        ..Default::default()
     };
 
     let contract_code = [
@@ -315,7 +254,7 @@
 
     let value = eth_to_wei(1.into());
     let expected_state_smt_after = {
-        let mut smt = Smt::<MemoryDb>::default();
+        let mut smt = preinitialized_state_with_updated_storage(&block_metadata, &[]);
         let sender_account_after = AccountRlp {
             nonce: sender_account_before.nonce + 1,
             balance: sender_account_before.balance - 80131 * 0xa - value,
@@ -364,6 +303,7 @@
         tries: tries_before,
         trie_roots_after,
         contract_code,
+        global_exit_roots: vec![],
         checkpoint_state_trie_root: HashedPartialTrie::from(Node::Empty).hash(),
         block_metadata,
         txn_number_before: 0.into(),
@@ -380,30 +320,4 @@
     timing.filter(Duration::from_millis(100)).print();
 
     verify_proof(&all_stark, proof, &config)
-}
-
-fn eth_to_wei(eth: U256) -> U256 {
-    // 1 ether = 10^18 wei.
-    eth * U256::from(10).pow(18.into())
-}
-
-fn init_logger() {
-    let _ = try_init_from_env(Env::default().filter_or(DEFAULT_FILTER_ENV, "info"));
-}
-
-fn set_account<D: Db>(
-    smt: &mut Smt<D>,
-    addr: Address,
-    account: &AccountRlp,
-    storage: &HashMap<U256, U256>,
-) {
-    smt.set(key_balance(addr), account.balance);
-    smt.set(key_nonce(addr), account.nonce);
-    smt.set(key_code(addr), account.code_hash);
-    smt.set(key_code_length(addr), account.code_length);
-    for (&k, &v) in storage {
-        smt.set(key_storage(addr, k), v);
-    }
-=======
->>>>>>> 2ad611ae
 }