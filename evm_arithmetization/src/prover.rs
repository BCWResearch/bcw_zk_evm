use std::sync::atomic::{AtomicBool, Ordering};
use std::sync::Arc;

use anyhow::{anyhow, Result};
use itertools::Itertools;
use once_cell::sync::Lazy;
use plonky2::field::extension::Extendable;
use plonky2::field::polynomial::PolynomialValues;
use plonky2::field::types::Field;
use plonky2::fri::oracle::PolynomialBatch;
use plonky2::hash::hash_types::RichField;
use plonky2::hash::merkle_tree::MerkleCap;
use plonky2::iop::challenger::Challenger;
use plonky2::plonk::config::{GenericConfig, GenericHashOut};
use plonky2::timed;
use plonky2::util::timing::TimingTree;
use serde::{Deserialize, Serialize};
use starky::config::StarkConfig;
use starky::cross_table_lookup::{get_ctl_data, CtlData};
use starky::lookup::GrandProductChallengeSet;
use starky::proof::{MultiProof, StarkProofWithMetadata};
use starky::prover::prove_with_commitment;
use starky::stark::Stark;

use crate::all_stark::{AllStark, Table, NUM_TABLES};
use crate::cpu::kernel::aggregator::KERNEL;
use crate::cpu::kernel::interpreter::{
    generate_segment, set_registers_and_run, ExtraSegmentData, Interpreter,
};
use crate::generation::state::GenerationState;
use crate::generation::{generate_traces, GenerationInputs};
use crate::get_challenges::observe_public_values;
use crate::memory::segments::Segment;
use crate::proof::{AllProof, MemCap, PublicValues, RegistersData};
use crate::witness::memory::{MemoryAddress, MemoryState};
use crate::witness::state::RegistersState;

/// Structure holding the data needed to initialize a segment.
#[derive(Clone, Default, Debug, Serialize, Deserialize)]
pub struct GenerationSegmentData {
    /// Indicates whether this corresponds to a dummy segment.
    pub(crate) is_dummy: bool,
    /// Indicates the position of this segment in a sequence of
    /// executions for a larger payload.
    pub(crate) segment_index: usize,
    /// Registers at the start of the segment execution.
    pub(crate) registers_before: RegistersState,
    /// Registers at the end of the segment execution.
    pub(crate) registers_after: RegistersState,
    /// Memory at the start of the segment execution.
    pub(crate) memory: MemoryState,
    /// Extra data required to initialize a segment.
    pub(crate) extra_data: ExtraSegmentData,
    /// Log of the maximal cpu length.
    pub(crate) max_cpu_len_log: Option<usize>,
}

impl GenerationSegmentData {
    /// Retrieves the index of this segment.
    pub fn segment_index(&self) -> usize {
        self.segment_index
    }
}

/// Generate traces, then create all STARK proofs.
pub fn prove<F, C, const D: usize>(
    all_stark: &AllStark<F, D>,
    config: &StarkConfig,
    inputs: GenerationInputs,
    segment_data: &mut GenerationSegmentData,
    timing: &mut TimingTree,
    abort_signal: Option<Arc<AtomicBool>>,
) -> Result<AllProof<F, C, D>>
where
    F: RichField + Extendable<D>,
    C: GenericConfig<D, F = F>,
{
    timed!(timing, "build kernel", Lazy::force(&KERNEL));

    let (traces, mut public_values) = timed!(
        timing,
        "generate all traces",
        generate_traces(all_stark, &inputs, config, segment_data, timing)?
    );

    check_abort_signal(abort_signal.clone())?;

    let proof = prove_with_traces(
        all_stark,
        config,
        traces,
        &mut public_values,
        timing,
        abort_signal,
    )?;

    Ok(proof)
}

/// Compute all STARK proofs.
pub(crate) fn prove_with_traces<F, C, const D: usize>(
    all_stark: &AllStark<F, D>,
    config: &StarkConfig,
    trace_poly_values: [Vec<PolynomialValues<F>>; NUM_TABLES],
    public_values: &mut PublicValues,
    timing: &mut TimingTree,
    abort_signal: Option<Arc<AtomicBool>>,
) -> Result<AllProof<F, C, D>>
where
    F: RichField + Extendable<D>,
    C: GenericConfig<D, F = F>,
{
    let rate_bits = config.fri_config.rate_bits;
    let cap_height = config.fri_config.cap_height;

    // For each STARK, we compute the polynomial commitments for the polynomials
    // interpolating its trace.
    let trace_commitments = timed!(
        timing,
        "compute all trace commitments",
        trace_poly_values
            .iter()
            .zip_eq(Table::all())
            .map(|(trace, table)| {
                timed!(
                    timing,
                    &format!("compute trace commitment for {:?}", table),
                    PolynomialBatch::<F, C, D>::from_values(
                        trace.clone(),
                        rate_bits,
                        false,
                        cap_height,
                        timing,
                        None,
                    )
                )
            })
            .collect::<Vec<_>>()
    );

    // Get the Merkle caps for all trace commitments and observe them.
    let trace_caps = trace_commitments
        .iter()
        .map(|c| c.merkle_tree.cap.clone())
        .collect::<Vec<_>>();
    let mut challenger = Challenger::<F, C::Hasher>::new();
    for cap in &trace_caps {
        challenger.observe_cap(cap);
    }

    observe_public_values::<F, C, D>(&mut challenger, public_values)
        .map_err(|_| anyhow::Error::msg("Invalid conversion of public values."))?;

    // For each STARK, compute its cross-table lookup Z polynomials and get the
    // associated `CtlData`.
    let (ctl_challenges, ctl_data_per_table) = timed!(
        timing,
        "compute CTL data",
        get_ctl_data::<F, C, D, NUM_TABLES>(
            config,
            &trace_poly_values,
            &all_stark.cross_table_lookups,
            &mut challenger,
            all_stark.arithmetic_stark.constraint_degree()
        )
    );

    let (stark_proofs, mem_before_cap, mem_after_cap) = timed!(
        timing,
        "compute all proofs given commitments",
        prove_with_commitments(
            all_stark,
            config,
            &trace_poly_values,
            trace_commitments,
            ctl_data_per_table,
            &mut challenger,
            &ctl_challenges,
            timing,
            abort_signal,
        )?
    );
    public_values.mem_before = MemCap {
        mem_cap: mem_before_cap
            .0
            .iter()
            .map(|h| {
                h.to_vec()
                    .iter()
                    .map(|hi| hi.to_canonical_u64().into())
                    .collect::<Vec<_>>()
                    .try_into()
                    .unwrap()
            })
            .collect::<Vec<_>>(),
    };
    public_values.mem_after = MemCap {
        mem_cap: mem_after_cap
            .0
            .iter()
            .map(|h| {
                h.to_vec()
                    .iter()
                    .map(|hi| hi.to_canonical_u64().into())
                    .collect::<Vec<_>>()
                    .try_into()
                    .unwrap()
            })
            .collect::<Vec<_>>(),
    };

    // This is an expensive check, hence is only run when `debug_assertions` are
    // enabled.
    #[cfg(debug_assertions)]
    {
        use hashbrown::HashMap;
        use starky::cross_table_lookup::debug_utils::check_ctls;

        use crate::verifier::debug_utils::get_memory_extra_looking_values;

        let mut extra_values = HashMap::new();
        extra_values.insert(
            *Table::Memory,
            get_memory_extra_looking_values(public_values),
        );
        check_ctls(
            &trace_poly_values,
            &all_stark.cross_table_lookups,
            &extra_values,
        );
    }

    Ok(AllProof {
        multi_proof: MultiProof {
            stark_proofs,
            ctl_challenges,
        },
        public_values: public_values.clone(),
    })
}

type ProofWithMemCaps<F, C, H, const D: usize> = (
    [StarkProofWithMetadata<F, C, D>; NUM_TABLES],
    MerkleCap<F, H>,
    MerkleCap<F, H>,
);

/// Generates a proof for each STARK.
/// At this stage, we have computed the trace polynomials commitments for the
/// various STARKs, and we have the cross-table lookup data for each table,
/// including the associated challenges.
/// - `trace_poly_values` are the trace values for each STARK.
/// - `trace_commitments` are the trace polynomials commitments for each STARK.
/// - `ctl_data_per_table` group all the cross-table lookup data for each STARK.
/// Each STARK uses its associated data to generate a proof.
fn prove_with_commitments<F, C, const D: usize>(
    all_stark: &AllStark<F, D>,
    config: &StarkConfig,
    trace_poly_values: &[Vec<PolynomialValues<F>>; NUM_TABLES],
    trace_commitments: Vec<PolynomialBatch<F, C, D>>,
    ctl_data_per_table: [CtlData<F>; NUM_TABLES],
    challenger: &mut Challenger<F, C::Hasher>,
    ctl_challenges: &GrandProductChallengeSet<F>,
    timing: &mut TimingTree,
    abort_signal: Option<Arc<AtomicBool>>,
) -> Result<ProofWithMemCaps<F, C, C::Hasher, D>>
where
    F: RichField + Extendable<D>,
    C: GenericConfig<D, F = F>,
{
    let (arithmetic_proof, _) = timed!(
        timing,
        "prove Arithmetic STARK",
        prove_single_table(
            &all_stark.arithmetic_stark,
            config,
            &trace_poly_values[Table::Arithmetic as usize],
            &trace_commitments[Table::Arithmetic as usize],
            &ctl_data_per_table[Table::Arithmetic as usize],
            ctl_challenges,
            challenger,
            timing,
            abort_signal.clone(),
        )?
    );
    let (byte_packing_proof, _) = timed!(
        timing,
        "prove byte packing STARK",
        prove_single_table(
            &all_stark.byte_packing_stark,
            config,
            &trace_poly_values[Table::BytePacking as usize],
            &trace_commitments[Table::BytePacking as usize],
            &ctl_data_per_table[Table::BytePacking as usize],
            ctl_challenges,
            challenger,
            timing,
            abort_signal.clone(),
        )?
    );
    let (cpu_proof, _) = timed!(
        timing,
        "prove CPU STARK",
        prove_single_table(
            &all_stark.cpu_stark,
            config,
            &trace_poly_values[Table::Cpu as usize],
            &trace_commitments[Table::Cpu as usize],
            &ctl_data_per_table[Table::Cpu as usize],
            ctl_challenges,
            challenger,
            timing,
            abort_signal.clone(),
        )?
    );
    let (keccak_proof, _) = timed!(
        timing,
        "prove Keccak STARK",
        prove_single_table(
            &all_stark.keccak_stark,
            config,
            &trace_poly_values[Table::Keccak as usize],
            &trace_commitments[Table::Keccak as usize],
            &ctl_data_per_table[Table::Keccak as usize],
            ctl_challenges,
            challenger,
            timing,
            abort_signal.clone(),
        )?
    );
    let (keccak_sponge_proof, _) = timed!(
        timing,
        "prove Keccak sponge STARK",
        prove_single_table(
            &all_stark.keccak_sponge_stark,
            config,
            &trace_poly_values[Table::KeccakSponge as usize],
            &trace_commitments[Table::KeccakSponge as usize],
            &ctl_data_per_table[Table::KeccakSponge as usize],
            ctl_challenges,
            challenger,
            timing,
            abort_signal.clone(),
        )?
    );
    let (logic_proof, _) = timed!(
        timing,
        "prove logic STARK",
        prove_single_table(
            &all_stark.logic_stark,
            config,
            &trace_poly_values[Table::Logic as usize],
            &trace_commitments[Table::Logic as usize],
            &ctl_data_per_table[Table::Logic as usize],
            ctl_challenges,
            challenger,
            timing,
            abort_signal.clone(),
        )?
    );
    let (memory_proof, _) = timed!(
        timing,
        "prove memory STARK",
        prove_single_table(
            &all_stark.memory_stark,
            config,
            &trace_poly_values[Table::Memory as usize],
            &trace_commitments[Table::Memory as usize],
            &ctl_data_per_table[Table::Memory as usize],
            ctl_challenges,
            challenger,
            timing,
            abort_signal.clone(),
        )?
    );
    let (mem_before_proof, mem_before_cap) = timed!(
        timing,
        "prove mem_before STARK",
        prove_single_table(
            &all_stark.mem_before_stark,
            config,
            &trace_poly_values[Table::MemBefore as usize],
            &trace_commitments[Table::MemBefore as usize],
            &ctl_data_per_table[Table::MemBefore as usize],
            ctl_challenges,
            challenger,
            timing,
            abort_signal.clone(),
        )?
    );
    let (mem_after_proof, mem_after_cap) = timed!(
        timing,
        "prove mem_after STARK",
        prove_single_table(
            &all_stark.mem_after_stark,
            config,
            &trace_poly_values[Table::MemAfter as usize],
            &trace_commitments[Table::MemAfter as usize],
            &ctl_data_per_table[Table::MemAfter as usize],
            ctl_challenges,
            challenger,
            timing,
            abort_signal,
        )?
    );

    Ok((
        [
            arithmetic_proof,
            byte_packing_proof,
            cpu_proof,
            keccak_proof,
            keccak_sponge_proof,
            logic_proof,
            memory_proof,
            mem_before_proof,
            mem_after_proof,
        ],
        mem_before_cap,
        mem_after_cap,
    ))
}

type ProofSingleWithCap<F, C, H, const D: usize> =
    (StarkProofWithMetadata<F, C, D>, MerkleCap<F, H>);

/// Computes a proof for a single STARK table, including:
/// - the initial state of the challenger,
/// - all the requires Merkle caps,
/// - all the required polynomial and FRI argument openings.
/// Returns the proof, along with the associated `MerkleCap`.
pub(crate) fn prove_single_table<F, C, S, const D: usize>(
    stark: &S,
    config: &StarkConfig,
    trace_poly_values: &[PolynomialValues<F>],
    trace_commitment: &PolynomialBatch<F, C, D>,
    ctl_data: &CtlData<F>,
    ctl_challenges: &GrandProductChallengeSet<F>,
    challenger: &mut Challenger<F, C::Hasher>,
    timing: &mut TimingTree,
    abort_signal: Option<Arc<AtomicBool>>,
) -> Result<ProofSingleWithCap<F, C, C::Hasher, D>>
where
    F: RichField + Extendable<D>,
    C: GenericConfig<D, F = F>,
    S: Stark<F, D>,
{
    check_abort_signal(abort_signal.clone())?;

    // Clear buffered outputs.
    let init_challenger_state = challenger.compact();

    let proof = prove_with_commitment(
        stark,
        config,
        trace_poly_values,
        trace_commitment,
        Some(ctl_data),
        Some(ctl_challenges),
        challenger,
        &[],
        timing,
    )
    .map(|proof_with_pis| StarkProofWithMetadata {
        proof: proof_with_pis.proof,
        init_challenger_state,
    })?;

    Ok((proof, trace_commitment.merkle_tree.cap.clone()))
}

/// Utility method that checks whether a kill signal has been emitted by one of
/// the workers, which will result in an early abort for all the other processes
/// involved in the same set of transactions.
pub fn check_abort_signal(abort_signal: Option<Arc<AtomicBool>>) -> Result<()> {
    if let Some(signal) = abort_signal {
        if signal.load(Ordering::Relaxed) {
            return Err(anyhow!("Stopping job from abort signal."));
        }
    }

    Ok(())
}

/// Returns a vector containing the data required to generate all the segments
/// of a transaction.
pub fn generate_all_data_segments<F: RichField>(
    max_cpu_len_log: Option<usize>,
    inputs: &GenerationInputs,
) -> anyhow::Result<Vec<GenerationSegmentData>> {
    let mut all_seg_data = vec![];

    let mut interpreter = Interpreter::<F>::new_with_generation_inputs(
        KERNEL.global_labels["init"],
        vec![],
        inputs,
        max_cpu_len_log,
    );

    let mut segment_index = 0;

    let mut segment_data = GenerationSegmentData {
        is_dummy: false,
        segment_index,
        registers_before: RegistersState::new(),
        registers_after: RegistersState::new(),
        memory: MemoryState::default(),
        max_cpu_len_log,
        extra_data: ExtraSegmentData {
            trimmed_inputs: interpreter.generation_state.inputs.clone(),
            bignum_modmul_result_limbs: interpreter
                .generation_state
                .bignum_modmul_result_limbs
                .clone(),
            rlp_prover_inputs: interpreter.generation_state.rlp_prover_inputs.clone(),
            withdrawal_prover_inputs: interpreter
                .generation_state
                .withdrawal_prover_inputs
                .clone(),
            trie_root_ptrs: interpreter.generation_state.trie_root_ptrs.clone(),
            jumpdest_table: interpreter.generation_state.jumpdest_table.clone(),
        },
    };

    while segment_data.registers_after.program_counter != KERNEL.global_labels["halt"] {
        interpreter.generation_state.registers = segment_data.registers_after;
        interpreter.generation_state.registers.program_counter = KERNEL.global_labels["init"];
        interpreter.generation_state.registers.is_kernel = true;
        interpreter.clock = 0;

        let (updated_registers, mem_after) =
            set_registers_and_run(segment_data.registers_after, &mut interpreter)?;

        // Set `registers_after` correctly and push the data.
        segment_data.registers_after = updated_registers;
        all_seg_data.push(segment_data);

        segment_index += 1;

        segment_data = GenerationSegmentData {
            is_dummy: false,
            segment_index,
            registers_before: updated_registers,
            // `registers_after` will be set correctly at the next iteration.`
            registers_after: updated_registers,
            max_cpu_len_log,
            memory: mem_after
                .expect("The interpreter was running, so it should have returned a MemoryState"),
            extra_data: ExtraSegmentData {
                trimmed_inputs: interpreter.generation_state.inputs.clone(),
                bignum_modmul_result_limbs: interpreter
                    .generation_state
                    .bignum_modmul_result_limbs
                    .clone(),
                rlp_prover_inputs: interpreter.generation_state.rlp_prover_inputs.clone(),
                withdrawal_prover_inputs: interpreter
                    .generation_state
                    .withdrawal_prover_inputs
                    .clone(),
                trie_root_ptrs: interpreter.generation_state.trie_root_ptrs.clone(),
                jumpdest_table: interpreter.generation_state.jumpdest_table.clone(),
            },
        };
    }

    // We need at least two segments to prove a segment aggregation.
<<<<<<< HEAD
    // if all_seg_data.len() == 1 {
    //     let dummy_seg = GenerationSegmentData {
    //         registers_before: segment_data.registers_after,
    //         ..segment_data
    //     };
    //     all_seg_data.push(dummy_seg);
    // }
=======
    if all_seg_data.len() == 1 {
        let mut interpreter = Interpreter::<F>::new_dummy_with_generation_inputs(
            KERNEL.global_labels["init"],
            vec![],
            inputs,
        );

        let dummy_seg = GenerationSegmentData {
            is_dummy: true,
            registers_before: RegistersState::new(),
            registers_after: RegistersState::new(),
            max_cpu_len_log: interpreter.get_max_cpu_len_log(),
            ..all_seg_data[0].clone()
        };
        let (updated_registers, mem_after) =
            set_registers_and_run(dummy_seg.registers_after, &mut interpreter)?;
        let mut mem_after = mem_after
            .expect("The interpreter was running, so it should have returned a MemoryState");
        // During the interpreter initialization, we set the trie data and initialize
        // `RlpRaw`. But we do not want to pass this information to the first actual
        // segment in `MemBefore` since the values are not actually accessed in the
        // dummy generation.
        mem_after.contexts[0].segments[Segment::RlpRaw.unscale()].content = vec![];
        mem_after.contexts[0].segments[Segment::TrieData.unscale()].content = vec![];
        all_seg_data[0].memory = mem_after;

        all_seg_data.insert(0, dummy_seg);

        // We need to update the index of the non-dummy segment, now at position 1.
        all_seg_data[1].segment_index += 1;
    }
>>>>>>> 79df636d

    Ok(all_seg_data)
}

/// A utility module designed to test witness generation externally.
pub mod testing {
    use super::*;
    use crate::{
        cpu::kernel::interpreter::Interpreter,
        generation::{output_debug_tries, state::State},
    };

    /// Simulates the zkEVM CPU execution.
    /// It does not generate any trace or proof of correct state transition.
    pub fn simulate_execution<F: RichField>(inputs: GenerationInputs) -> Result<()> {
        let initial_stack = vec![];
        let initial_offset = KERNEL.global_labels["init"];
        let mut interpreter: Interpreter<F> =
            Interpreter::new_with_generation_inputs(initial_offset, initial_stack, &inputs, None);
        let result = interpreter.run();
        if result.is_err() {
            output_debug_tries(interpreter.get_generation_state())?;
        }

        result?;
        Ok(())
    }

    pub fn prove_all_segments<F, C, const D: usize>(
        all_stark: &AllStark<F, D>,
        config: &StarkConfig,
        inputs: GenerationInputs,
        max_cpu_len_log: usize,
        timing: &mut TimingTree,
        abort_signal: Option<Arc<AtomicBool>>,
    ) -> Result<Vec<AllProof<F, C, D>>>
    where
        F: RichField + Extendable<D>,
        C: GenericConfig<D, F = F>,
    {
        let mut segment_idx = 0;
        let mut data = generate_all_data_segments::<F>(Some(max_cpu_len_log), &inputs)?;

        let mut proofs = Vec::with_capacity(data.len());
        for mut d in data {
            let proof = prove(
                all_stark,
                config,
                inputs.clone(),
                &mut d,
                timing,
                abort_signal.clone(),
            )?;
            proofs.push(proof);
        }

        Ok(proofs)
    }

    pub fn simulate_all_segments_interpreter<F>(
        inputs: GenerationInputs,
        max_cpu_len_log: usize,
    ) -> anyhow::Result<()>
    where
        F: Field,
    {
        let mut index = 0;
        while generate_segment::<F>(max_cpu_len_log, index, &inputs)?.is_some() {
            index += 1;
        }
        Ok(())
    }
}<|MERGE_RESOLUTION|>--- conflicted
+++ resolved
@@ -563,49 +563,6 @@
         };
     }
 
-    // We need at least two segments to prove a segment aggregation.
-<<<<<<< HEAD
-    // if all_seg_data.len() == 1 {
-    //     let dummy_seg = GenerationSegmentData {
-    //         registers_before: segment_data.registers_after,
-    //         ..segment_data
-    //     };
-    //     all_seg_data.push(dummy_seg);
-    // }
-=======
-    if all_seg_data.len() == 1 {
-        let mut interpreter = Interpreter::<F>::new_dummy_with_generation_inputs(
-            KERNEL.global_labels["init"],
-            vec![],
-            inputs,
-        );
-
-        let dummy_seg = GenerationSegmentData {
-            is_dummy: true,
-            registers_before: RegistersState::new(),
-            registers_after: RegistersState::new(),
-            max_cpu_len_log: interpreter.get_max_cpu_len_log(),
-            ..all_seg_data[0].clone()
-        };
-        let (updated_registers, mem_after) =
-            set_registers_and_run(dummy_seg.registers_after, &mut interpreter)?;
-        let mut mem_after = mem_after
-            .expect("The interpreter was running, so it should have returned a MemoryState");
-        // During the interpreter initialization, we set the trie data and initialize
-        // `RlpRaw`. But we do not want to pass this information to the first actual
-        // segment in `MemBefore` since the values are not actually accessed in the
-        // dummy generation.
-        mem_after.contexts[0].segments[Segment::RlpRaw.unscale()].content = vec![];
-        mem_after.contexts[0].segments[Segment::TrieData.unscale()].content = vec![];
-        all_seg_data[0].memory = mem_after;
-
-        all_seg_data.insert(0, dummy_seg);
-
-        // We need to update the index of the non-dummy segment, now at position 1.
-        all_seg_data[1].segment_index += 1;
-    }
->>>>>>> 79df636d
-
     Ok(all_seg_data)
 }
 
