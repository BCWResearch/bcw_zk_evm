use crate::memory::segments::Segment;

/// These metadata fields contain global VM state, stored in the
/// `Segment::Metadata` segment of the kernel's context (which is zero).
///
/// Each value is directly scaled by the corresponding `Segment::GlobalMetadata`
/// value for faster memory access in the kernel.
#[allow(clippy::enum_clike_unportable_variant)]
#[repr(usize)]
#[derive(Copy, Clone, Eq, PartialEq, Hash, Ord, PartialOrd, Debug)]
pub(crate) enum GlobalMetadata {
    /// The largest context ID that has been used so far in this execution.
    /// Tracking this allows us give each new context a unique ID, so that
    /// its memory will be zero-initialized.
    LargestContext = Segment::GlobalMetadata as usize,
    /// The size of active memory, in bytes.
    MemorySize,
    /// The size of the `TrieData` segment, in bytes. In other words, the next
    /// address available for appending additional trie data.
    TrieDataSize,
    /// The size of the `RLP` segment, in bytes, represented as a whole
    /// address. In other words, the next address available for appending
    /// additional RLP data.
    RlpDataSize,
    /// A pointer to the root of the state trie within the `TrieData` buffer.
    StateTrieRoot,
    /// A pointer to the root of the transaction trie within the `TrieData`
    /// buffer.
    TransactionTrieRoot,
    /// A pointer to the root of the receipt trie within the `TrieData` buffer.
    ReceiptTrieRoot,

    // The root digests of each Merkle trie before these transactions.
    StateTrieRootDigestBefore,
    TransactionTrieRootDigestBefore,
    ReceiptTrieRootDigestBefore,

    // The root digests of each Merkle trie after these transactions.
    StateTrieRootDigestAfter,
    TransactionTrieRootDigestAfter,
    ReceiptTrieRootDigestAfter,

    // Block metadata.
    BlockBeneficiary,
    BlockTimestamp,
    BlockNumber,
    BlockDifficulty,
    BlockRandom,
    BlockGasLimit,
    BlockChainId,
    BlockBaseFee,
    BlockBlobGasUsed,
    BlockExcessBlobGas,
    BlockGasUsed,
    /// Before current transactions block values.
    BlockGasUsedBefore,
    /// After current transactions block values.
    BlockGasUsedAfter,
    /// Current block header hash
    BlockCurrentHash,
    /// EIP-4788: hash tree root of the beacon chain parent block.
    ParentBeaconBlockRoot,

    /// Gas to refund at the end of the transaction.
    RefundCounter,
    /// Length of the addresses access list.
    AccessedAddressesLen,
    /// Length of the storage keys access list.
    AccessedStorageKeysLen,
    /// Length of the self-destruct list.
    SelfDestructListLen,
    /// Length of the bloom entry buffer.
    BloomEntryLen,

    /// Length of the journal.
    JournalLen,
    /// Length of the `JournalData` segment.
    JournalDataLen,
    /// Current checkpoint.
    CurrentCheckpoint,
    TouchedAddressesLen,
    // Gas cost for the access list in type-1 txns. See EIP-2930.
    AccessListDataCost,
    // Start of the access list in the RLP for type-1 txns.
    AccessListRlpStart,
    // Length of the access list in the RLP for type-1 txns.
    AccessListRlpLen,
    // Boolean flag indicating if the txn is a contract creation txn.
    ContractCreation,
    IsPrecompileFromEoa,
    CallStackDepth,
    /// Transaction logs list length.
    LogsLen,
    LogsDataLen,
    LogsPayloadLen,
    TxnNumberBefore,
    TxnNumberAfter,

    /// Number of created contracts during the current transaction.
    CreatedContractsLen,

    KernelHash,
    KernelLen,

<<<<<<< HEAD
    /// Number of created contracts during the current transaction.
    CreatedContractsLen,

    /// Number of used storage slots in newly created contracts.
    NewStorageSlotsLen,
}

impl GlobalMetadata {
    pub(crate) const COUNT: usize = 49;
=======
    /// The length of the transient storage segment.
    TransientStorageLen,

    // Start of the blob versioned hashes in the RLP for type-3 txns.
    BlobVersionedHashesRlpStart,
    // Length of the blob versioned hashes in the RLP for type-3 txns.
    BlobVersionedHashesRlpLen,
    // Number of blob versioned hashes contained in the current type-3 transaction.
    BlobVersionedHashesLen,
}

impl GlobalMetadata {
    pub(crate) const COUNT: usize = 55;
>>>>>>> 2ad611ae

    /// Unscales this virtual offset by their respective `Segment` value.
    pub(crate) const fn unscale(&self) -> usize {
        *self as usize - Segment::GlobalMetadata as usize
    }

    pub(crate) const fn all() -> [Self; Self::COUNT] {
        [
            Self::LargestContext,
            Self::MemorySize,
            Self::TrieDataSize,
            Self::RlpDataSize,
            Self::StateTrieRoot,
            Self::TransactionTrieRoot,
            Self::ReceiptTrieRoot,
            Self::StateTrieRootDigestBefore,
            Self::TransactionTrieRootDigestBefore,
            Self::ReceiptTrieRootDigestBefore,
            Self::StateTrieRootDigestAfter,
            Self::TransactionTrieRootDigestAfter,
            Self::ReceiptTrieRootDigestAfter,
            Self::BlockBeneficiary,
            Self::BlockTimestamp,
            Self::BlockNumber,
            Self::BlockDifficulty,
            Self::BlockRandom,
            Self::BlockGasLimit,
            Self::BlockChainId,
            Self::BlockBaseFee,
            Self::BlockGasUsed,
            Self::BlockBlobGasUsed,
            Self::BlockExcessBlobGas,
            Self::BlockGasUsedBefore,
            Self::BlockGasUsedAfter,
            Self::ParentBeaconBlockRoot,
            Self::RefundCounter,
            Self::AccessedAddressesLen,
            Self::AccessedStorageKeysLen,
            Self::SelfDestructListLen,
            Self::BloomEntryLen,
            Self::JournalLen,
            Self::JournalDataLen,
            Self::CurrentCheckpoint,
            Self::TouchedAddressesLen,
            Self::AccessListDataCost,
            Self::AccessListRlpStart,
            Self::AccessListRlpLen,
            Self::ContractCreation,
            Self::IsPrecompileFromEoa,
            Self::CallStackDepth,
            Self::LogsLen,
            Self::LogsDataLen,
            Self::LogsPayloadLen,
            Self::BlockCurrentHash,
            Self::TxnNumberBefore,
            Self::TxnNumberAfter,
            Self::CreatedContractsLen,
            Self::KernelHash,
            Self::KernelLen,
<<<<<<< HEAD
            Self::CreatedContractsLen,
            Self::NewStorageSlotsLen,
=======
            Self::TransientStorageLen,
            Self::BlobVersionedHashesRlpStart,
            Self::BlobVersionedHashesRlpLen,
            Self::BlobVersionedHashesLen,
>>>>>>> 2ad611ae
        ]
    }

    /// The variable name that gets passed into kernel assembly code.
    pub(crate) const fn var_name(&self) -> &'static str {
        match self {
            Self::LargestContext => "GLOBAL_METADATA_LARGEST_CONTEXT",
            Self::MemorySize => "GLOBAL_METADATA_MEMORY_SIZE",
            Self::TrieDataSize => "GLOBAL_METADATA_TRIE_DATA_SIZE",
            Self::RlpDataSize => "GLOBAL_METADATA_RLP_DATA_SIZE",
            Self::StateTrieRoot => "GLOBAL_METADATA_STATE_TRIE_ROOT",
            Self::TransactionTrieRoot => "GLOBAL_METADATA_TXN_TRIE_ROOT",
            Self::ReceiptTrieRoot => "GLOBAL_METADATA_RECEIPT_TRIE_ROOT",
            Self::StateTrieRootDigestBefore => "GLOBAL_METADATA_STATE_TRIE_DIGEST_BEFORE",
            Self::TransactionTrieRootDigestBefore => "GLOBAL_METADATA_TXN_TRIE_DIGEST_BEFORE",
            Self::ReceiptTrieRootDigestBefore => "GLOBAL_METADATA_RECEIPT_TRIE_DIGEST_BEFORE",
            Self::StateTrieRootDigestAfter => "GLOBAL_METADATA_STATE_TRIE_DIGEST_AFTER",
            Self::TransactionTrieRootDigestAfter => "GLOBAL_METADATA_TXN_TRIE_DIGEST_AFTER",
            Self::ReceiptTrieRootDigestAfter => "GLOBAL_METADATA_RECEIPT_TRIE_DIGEST_AFTER",
            Self::BlockBeneficiary => "GLOBAL_METADATA_BLOCK_BENEFICIARY",
            Self::BlockTimestamp => "GLOBAL_METADATA_BLOCK_TIMESTAMP",
            Self::BlockNumber => "GLOBAL_METADATA_BLOCK_NUMBER",
            Self::BlockDifficulty => "GLOBAL_METADATA_BLOCK_DIFFICULTY",
            Self::BlockRandom => "GLOBAL_METADATA_BLOCK_RANDOM",
            Self::BlockGasLimit => "GLOBAL_METADATA_BLOCK_GAS_LIMIT",
            Self::BlockChainId => "GLOBAL_METADATA_BLOCK_CHAIN_ID",
            Self::BlockBaseFee => "GLOBAL_METADATA_BLOCK_BASE_FEE",
            Self::BlockBlobGasUsed => "GLOBAL_METADATA_BLOCK_BLOB_GAS_USED",
            Self::BlockExcessBlobGas => "GLOBAL_METADATA_BLOCK_EXCESS_BLOB_GAS",
            Self::BlockGasUsed => "GLOBAL_METADATA_BLOCK_GAS_USED",
            Self::BlockGasUsedBefore => "GLOBAL_METADATA_BLOCK_GAS_USED_BEFORE",
            Self::BlockGasUsedAfter => "GLOBAL_METADATA_BLOCK_GAS_USED_AFTER",
            Self::BlockCurrentHash => "GLOBAL_METADATA_BLOCK_CURRENT_HASH",
            Self::ParentBeaconBlockRoot => "GLOBAL_METADATA_PARENT_BEACON_BLOCK_ROOT",
            Self::RefundCounter => "GLOBAL_METADATA_REFUND_COUNTER",
            Self::AccessedAddressesLen => "GLOBAL_METADATA_ACCESSED_ADDRESSES_LEN",
            Self::AccessedStorageKeysLen => "GLOBAL_METADATA_ACCESSED_STORAGE_KEYS_LEN",
            Self::SelfDestructListLen => "GLOBAL_METADATA_SELFDESTRUCT_LIST_LEN",
            Self::BloomEntryLen => "GLOBAL_METADATA_BLOOM_ENTRY_LEN",
            Self::JournalLen => "GLOBAL_METADATA_JOURNAL_LEN",
            Self::JournalDataLen => "GLOBAL_METADATA_JOURNAL_DATA_LEN",
            Self::CurrentCheckpoint => "GLOBAL_METADATA_CURRENT_CHECKPOINT",
            Self::TouchedAddressesLen => "GLOBAL_METADATA_TOUCHED_ADDRESSES_LEN",
            Self::AccessListDataCost => "GLOBAL_METADATA_ACCESS_LIST_DATA_COST",
            Self::AccessListRlpStart => "GLOBAL_METADATA_ACCESS_LIST_RLP_START",
            Self::AccessListRlpLen => "GLOBAL_METADATA_ACCESS_LIST_RLP_LEN",
            Self::ContractCreation => "GLOBAL_METADATA_CONTRACT_CREATION",
            Self::IsPrecompileFromEoa => "GLOBAL_METADATA_IS_PRECOMPILE_FROM_EOA",
            Self::CallStackDepth => "GLOBAL_METADATA_CALL_STACK_DEPTH",
            Self::LogsLen => "GLOBAL_METADATA_LOGS_LEN",
            Self::LogsDataLen => "GLOBAL_METADATA_LOGS_DATA_LEN",
            Self::LogsPayloadLen => "GLOBAL_METADATA_LOGS_PAYLOAD_LEN",
            Self::TxnNumberBefore => "GLOBAL_METADATA_TXN_NUMBER_BEFORE",
            Self::TxnNumberAfter => "GLOBAL_METADATA_TXN_NUMBER_AFTER",
            Self::CreatedContractsLen => "GLOBAL_METADATA_CREATED_CONTRACTS_LEN",
            Self::KernelHash => "GLOBAL_METADATA_KERNEL_HASH",
            Self::KernelLen => "GLOBAL_METADATA_KERNEL_LEN",
<<<<<<< HEAD
            Self::CreatedContractsLen => "GLOBAL_METADATA_CREATED_CONTRACTS_LEN",
            Self::NewStorageSlotsLen => "GLOBAL_METADATA_NEW_STORAGE_SLOTS_LEN",
=======
            Self::TransientStorageLen => "GLOBAL_METADATA_TRANSIENT_STORAGE_LEN",
            Self::BlobVersionedHashesRlpStart => "GLOBAL_METADATA_BLOB_VERSIONED_HASHES_RLP_START",
            Self::BlobVersionedHashesRlpLen => "GLOBAL_METADATA_BLOB_VERSIONED_HASHES_RLP_LEN",
            Self::BlobVersionedHashesLen => "GLOBAL_METADATA_BLOB_VERSIONED_HASHES_LEN",
>>>>>>> 2ad611ae
        }
    }
}<|MERGE_RESOLUTION|>--- conflicted
+++ resolved
@@ -102,17 +102,6 @@
     KernelHash,
     KernelLen,
 
-<<<<<<< HEAD
-    /// Number of created contracts during the current transaction.
-    CreatedContractsLen,
-
-    /// Number of used storage slots in newly created contracts.
-    NewStorageSlotsLen,
-}
-
-impl GlobalMetadata {
-    pub(crate) const COUNT: usize = 49;
-=======
     /// The length of the transient storage segment.
     TransientStorageLen,
 
@@ -122,11 +111,13 @@
     BlobVersionedHashesRlpLen,
     // Number of blob versioned hashes contained in the current type-3 transaction.
     BlobVersionedHashesLen,
+
+    /// Number of used storage slots in newly created contracts.
+    NewStorageSlotsLen,
 }
 
 impl GlobalMetadata {
-    pub(crate) const COUNT: usize = 55;
->>>>>>> 2ad611ae
+    pub(crate) const COUNT: usize = 56;
 
     /// Unscales this virtual offset by their respective `Segment` value.
     pub(crate) const fn unscale(&self) -> usize {
@@ -186,15 +177,11 @@
             Self::CreatedContractsLen,
             Self::KernelHash,
             Self::KernelLen,
-<<<<<<< HEAD
-            Self::CreatedContractsLen,
-            Self::NewStorageSlotsLen,
-=======
             Self::TransientStorageLen,
             Self::BlobVersionedHashesRlpStart,
             Self::BlobVersionedHashesRlpLen,
             Self::BlobVersionedHashesLen,
->>>>>>> 2ad611ae
+            Self::NewStorageSlotsLen,
         ]
     }
 
@@ -252,15 +239,11 @@
             Self::CreatedContractsLen => "GLOBAL_METADATA_CREATED_CONTRACTS_LEN",
             Self::KernelHash => "GLOBAL_METADATA_KERNEL_HASH",
             Self::KernelLen => "GLOBAL_METADATA_KERNEL_LEN",
-<<<<<<< HEAD
-            Self::CreatedContractsLen => "GLOBAL_METADATA_CREATED_CONTRACTS_LEN",
-            Self::NewStorageSlotsLen => "GLOBAL_METADATA_NEW_STORAGE_SLOTS_LEN",
-=======
             Self::TransientStorageLen => "GLOBAL_METADATA_TRANSIENT_STORAGE_LEN",
             Self::BlobVersionedHashesRlpStart => "GLOBAL_METADATA_BLOB_VERSIONED_HASHES_RLP_START",
             Self::BlobVersionedHashesRlpLen => "GLOBAL_METADATA_BLOB_VERSIONED_HASHES_RLP_LEN",
             Self::BlobVersionedHashesLen => "GLOBAL_METADATA_BLOB_VERSIONED_HASHES_LEN",
->>>>>>> 2ad611ae
+            Self::NewStorageSlotsLen => "GLOBAL_METADATA_NEW_STORAGE_SLOTS_LEN",
         }
     }
 }