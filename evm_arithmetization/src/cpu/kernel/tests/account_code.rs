use std::collections::HashMap;

use anyhow::Result;
use ethereum_types::{Address, BigEndianHash, H160, H256, U256};
use hex_literal::hex;
use keccak_hash::keccak;
use mpt_trie::nibbles::Nibbles;
use mpt_trie::partial_trie::{HashedPartialTrie, PartialTrie};
use plonky2::field::goldilocks_field::GoldilocksField as F;
use plonky2::field::types::Field;
use plonky2::hash::hash_types::RichField;
use rand::{thread_rng, Rng};
use smt_trie::code::{hash_bytecode_u256, hash_contract_bytecode};
use smt_trie::db::{Db, MemoryDb};
use smt_trie::keys::{key_balance, key_code, key_code_length, key_nonce, key_storage};
use smt_trie::smt::Smt;
use smt_trie::utils::{hashout2u, key2u};

use crate::cpu::kernel::aggregator::KERNEL;
use crate::cpu::kernel::constants::context_metadata::ContextMetadata::{self, GasLimit};
use crate::cpu::kernel::constants::global_metadata::GlobalMetadata;
use crate::cpu::kernel::interpreter::Interpreter;
use crate::cpu::kernel::tests::mpt::nibbles_64;
use crate::generation::mpt::{load_all_mpts, AccountRlp};
use crate::generation::TrieInputs;
use crate::memory::segments::Segment;
use crate::witness::memory::MemoryAddress;
use crate::witness::operation::CONTEXT_SCALING_FACTOR;
use crate::Node;

pub(crate) fn initialize_mpts<F: RichField>(
    interpreter: &mut Interpreter<F>,
    trie_inputs: &TrieInputs,
) {
    // Load all MPTs.
    let (trie_root_ptrs, trie_data) =
        load_all_mpts(trie_inputs).expect("Invalid MPT data for preinitialization");

    let state_addr =
        MemoryAddress::new_bundle((GlobalMetadata::StateTrieRoot as usize).into()).unwrap();
    let txn_addr =
        MemoryAddress::new_bundle((GlobalMetadata::TransactionTrieRoot as usize).into()).unwrap();
    let receipts_addr =
        MemoryAddress::new_bundle((GlobalMetadata::ReceiptTrieRoot as usize).into()).unwrap();
    let len_addr =
        MemoryAddress::new_bundle((GlobalMetadata::TrieDataSize as usize).into()).unwrap();

    let to_set = [
        (state_addr, trie_root_ptrs.state_root_ptr.into()),
        (txn_addr, trie_root_ptrs.txn_root_ptr.into()),
        (receipts_addr, trie_root_ptrs.receipt_root_ptr.into()),
        (len_addr, trie_data.len().into()),
    ];

    interpreter.set_memory_multi_addresses(&to_set);

    for (i, data) in trie_data.iter().enumerate() {
        let trie_addr = MemoryAddress::new(0, Segment::TrieData, i);
        interpreter
            .generation_state
            .memory
            .set(trie_addr, data.into());
    }
}

// Test account with a given code hash.
fn test_account(code: &[u8]) -> AccountRlp {
    AccountRlp {
        nonce: U256::from(1111),
        balance: U256::from(2222),
        code_hash: hashout2u(hash_contract_bytecode(code.to_vec())),
        code_length: code.len().into(),
    }
}

fn random_code() -> Vec<u8> {
    let mut rng = thread_rng();
    let num_bytes = rng.gen_range(0..1000);
    (0..num_bytes).map(|_| rng.gen()).collect()
}

// Stolen from `tests/mpt/insert.rs`
// Prepare the interpreter by inserting the account in the state trie.
fn prepare_interpreter<F: RichField>(
    interpreter: &mut Interpreter<F>,
    address: Address,
    account: &AccountRlp,
) -> Result<()> {
    let smt_insert_state = KERNEL.global_labels["smt_insert_state"];
    let smt_hash_state = KERNEL.global_labels["smt_hash_state"];
    let mut state_smt = Smt::<MemoryDb>::default();
    let trie_inputs = Default::default();

    initialize_mpts(interpreter, &trie_inputs);

    let k = nibbles_64(U256::from_big_endian(
        keccak(address.to_fixed_bytes()).as_bytes(),
    ));
    // Next, execute smt_insert_state.
    let trie_data = interpreter.get_trie_data_mut();
    if trie_data.is_empty() {
        // In the assembly we skip over 0, knowing trie_data[0] = 0 by default.
        // Since we don't explicitly set it to 0, we need to do so here.
        trie_data.push(Some(0.into()));
        trie_data.push(Some(0.into()));
    }
    let trie_data_len = trie_data.len().into();
    interpreter.set_global_metadata_field(GlobalMetadata::TrieDataSize, trie_data_len);
    for (key, value) in [
        (key_balance(address), account.balance),
        (key_nonce(address), account.nonce),
        (key_code(address), account.code_hash),
        (key_code_length(address), account.code_length),
    ] {
        if value.is_zero() {
            continue;
        }
        interpreter.generation_state.registers.program_counter = smt_insert_state;
        interpreter
            .push(0xDEADBEEFu32.into())
            .expect("The stack should not overflow");
        interpreter
            .push(value)
            .expect("The stack should not overflow"); // value_ptr
        let keyu = key2u(key);
        interpreter
            .push(keyu)
            .expect("The stack should not overflow"); // key

        interpreter.run()?;
        assert_eq!(
            interpreter.stack().len(),
            0,
            "Expected empty stack after insert, found {:?}",
            interpreter.stack()
        );
    }

    // Now, execute smt_hash_state.
    interpreter.generation_state.registers.program_counter = smt_hash_state;
    interpreter
        .push(0xDEADBEEFu32.into())
        .expect("The stack should not overflow");
    interpreter
        .push(2.into()) // Initial length of the trie data segment, unused.
        .expect("The stack should not overflow");
    interpreter.run()?;

    assert_eq!(
        interpreter.stack().len(),
        2,
        "Expected 2 items on stack after hashing, found {:?}",
        interpreter.stack()
    );
    let hash = interpreter.stack()[1];

<<<<<<< HEAD
    set_account(&mut state_smt, address, account, &HashMap::new());
    let expected_state_trie_hash = hashout2u(state_smt.root);
=======
    state_trie.insert(k, rlp::encode(account).to_vec())?;
    let expected_state_trie_hash = state_trie.hash();
>>>>>>> 2ad611ae
    assert_eq!(hash, expected_state_trie_hash);

    Ok(())
}

#[test]
fn test_extcodesize() -> Result<()> {
    let code = random_code();
    let account = test_account(&code);

    let mut interpreter: Interpreter<F> = Interpreter::new(0, vec![]);
    let address: Address = thread_rng().gen();
    // Prepare the interpreter by inserting the account in the state trie.
    prepare_interpreter(&mut interpreter, address, &account)?;

    let extcodesize = KERNEL.global_labels["extcodesize"];

    // Test `extcodesize`
    interpreter.generation_state.registers.program_counter = extcodesize;
    interpreter.pop().expect("The stack should not be empty");
    interpreter.pop().expect("The stack should not be empty");
    assert!(interpreter.stack().is_empty());
    interpreter
        .push(0xDEADBEEFu32.into())
        .expect("The stack should not overflow");
    interpreter
        .push(U256::from_big_endian(address.as_bytes()))
        .expect("The stack should not overflow");
    interpreter.generation_state.inputs.contract_code = HashMap::from([(
        hashout2u(hash_contract_bytecode(code.clone())),
        code.clone(),
    )]);
    interpreter.run()?;

    assert_eq!(interpreter.stack(), vec![code.len().into()]);

    Ok(())
}

#[test]
fn test_extcodecopy() -> Result<()> {
    let code = random_code();
    let account = test_account(&code);

    let mut interpreter: Interpreter<F> = Interpreter::new(0, vec![]);
    let address: Address = thread_rng().gen();
    // Prepare the interpreter by inserting the account in the state trie.
    prepare_interpreter(&mut interpreter, address, &account)?;

    let context = interpreter.context();
    interpreter.generation_state.memory.contexts[context].segments
        [Segment::ContextMetadata.unscale()]
    .set(GasLimit.unscale(), U256::from(1000000000000u64));

    // Pre-initialize the accessed addresses list.
    let init_accessed_addresses = KERNEL.global_labels["init_access_lists"];
    interpreter.generation_state.registers.program_counter = init_accessed_addresses;
    interpreter
        .push(0xdeadbeefu32.into())
        .expect("The stack should not overflow");
    interpreter.run()?;

    let extcodecopy = KERNEL.global_labels["sys_extcodecopy"];

    // Put random data in main memory and the `KernelAccountCode` segment for
    // realism.
    let mut rng = thread_rng();
    for i in 0..2000 {
        interpreter.generation_state.memory.contexts[context].segments
            [Segment::MainMemory.unscale()]
        .set(i, U256::from(rng.gen::<u8>()));
        interpreter.generation_state.memory.contexts[context].segments
            [Segment::KernelAccountCode.unscale()]
        .set(i, U256::from(rng.gen::<u8>()));
    }

    // Random inputs
    let dest_offset = rng.gen_range(0..3000);
    let offset = rng.gen_range(0..1500);
    let size = rng.gen_range(0..1500);

    // Test `extcodecopy`
    interpreter.generation_state.registers.program_counter = extcodecopy;
    interpreter.pop().expect("The stack should not be empty");
    interpreter.pop().expect("The stack should not be empty");
    assert!(interpreter.stack().is_empty());
    interpreter
        .push(size.into())
        .expect("The stack should not overflow");
    interpreter
        .push(offset.into())
        .expect("The stack should not overflow");
    interpreter
        .push(dest_offset.into())
        .expect("The stack should not overflow");
    interpreter
        .push(U256::from_big_endian(address.as_bytes()))
        .expect("The stack should not overflow");
    interpreter
        .push((0xDEADBEEFu64 + (1 << 32)).into())
        .expect("The stack should not overflow"); // kexit_info
    interpreter.generation_state.inputs.contract_code = HashMap::from([(
        hashout2u(hash_contract_bytecode(code.clone())),
        code.clone(),
    )]);
    interpreter.run()?;

    assert!(interpreter.stack().is_empty());
    // Check that the code was correctly copied to memory.
    for i in 0..size {
        let memory = interpreter.generation_state.memory.contexts[context].segments
            [Segment::MainMemory.unscale()]
        .get(dest_offset + i);
        assert_eq!(
            memory,
            code.get(offset + i).copied().unwrap_or_default().into()
        );
    }

    Ok(())
}

/// Prepare the interpreter for storage tests by inserting all necessary
/// accounts in the state trie, adding the code we want to context 1 and
/// switching the context.
fn prepare_interpreter_all_accounts<F: RichField>(
    interpreter: &mut Interpreter<F>,
    trie_inputs: TrieInputs,
    addr: [u8; 20],
    code: &[u8],
) -> Result<()> {
    // Load all MPTs.
    initialize_mpts(interpreter, &trie_inputs);
    assert_eq!(interpreter.stack(), vec![]);

    // Switch context and initialize memory with the data we need for the tests.
    interpreter.generation_state.registers.program_counter = 0;
    interpreter.set_code(1, code.to_vec());
    interpreter.set_context_metadata_field(
        1,
        ContextMetadata::Address,
        U256::from_big_endian(&addr),
    );
    interpreter.set_context_metadata_field(1, ContextMetadata::GasLimit, 100_000.into());
    interpreter.set_context(1);
    interpreter.set_is_kernel(false);
    interpreter.set_context_metadata_field(
        1,
        ContextMetadata::ParentProgramCounter,
        0xdeadbeefu32.into(),
    );
    interpreter.set_context_metadata_field(
        1,
        ContextMetadata::ParentContext,
        U256::one() << CONTEXT_SCALING_FACTOR, // ctx = 1
    );

    Ok(())
}

/// Tests an SSTORE within a code similar to the contract code in add11_yml.
#[test]
fn sstore() -> Result<()> {
    // We take the same `to` account as in add11_yml.
    let addr = hex!("095e7baea6a6c7c4c2dfeb977efac326af552d87");

    let code = [0x60, 0x01, 0x60, 0x01, 0x01, 0x60, 0x00, 0x55, 0x00];
    let code_hash = hash_bytecode_u256(code.to_vec());

    let account_before = AccountRlp {
        balance: 0x0de0b6b3a7640000u64.into(),
        code_hash,
        ..AccountRlp::default()
    };

<<<<<<< HEAD
    let mut state_smt_before = Smt::<MemoryDb>::default();
    set_account(
        &mut state_smt_before,
        H160(addr),
        &account_before,
        &HashMap::new(),
    );
=======
    let mut state_trie_before = HashedPartialTrie::from(Node::Empty);

    state_trie_before.insert(addr_nibbles, rlp::encode(&account_before).to_vec())?;
>>>>>>> 2ad611ae

    let trie_inputs = TrieInputs {
        state_smt: state_smt_before.serialize(),
        transactions_trie: Node::Empty.into(),
        receipts_trie: Node::Empty.into(),
    };

    let initial_stack = vec![];
    let mut interpreter: Interpreter<F> = Interpreter::new(0, initial_stack);

    // Pre-initialize the accessed addresses list.
    let init_accessed_addresses = KERNEL.global_labels["init_access_lists"];
    interpreter.generation_state.registers.program_counter = init_accessed_addresses;
    interpreter
        .push(0xdeadbeefu32.into())
        .expect("The stack should not overflow");
    interpreter.run()?;

    // Prepare the interpreter by inserting the account in the state trie.
    prepare_interpreter_all_accounts(&mut interpreter, trie_inputs, addr, &code)?;

    interpreter.run()?;

    // The first two elements in the stack are `success` and `leftover_gas`,
    // returned by the `sys_stop` opcode.
    interpreter.pop().expect("Stack should not be empty");
    interpreter.pop().expect("Stack should not be empty");

    // Now, execute smt_hash_state.
    let smt_hash_state = KERNEL.global_labels["smt_hash_state"];
    interpreter.generation_state.registers.program_counter = smt_hash_state;
    interpreter.set_is_kernel(true);
    interpreter.set_context(0);
    interpreter
        .push(0xDEADBEEFu32.into())
        .expect("The stack should not overflow");
    interpreter
        .push(1.into()) // Initial length of the trie data segment, unused.
        .expect("The stack should not overflow");
    interpreter.run()?;

    assert_eq!(
        interpreter.stack().len(),
        2,
        "Expected 2 items on stack after hashing, found {:?}",
        interpreter.stack()
    );

    let hash = interpreter.stack()[1];

<<<<<<< HEAD
    let mut expected_state_smt_after = Smt::<MemoryDb>::default();
    set_account(
        &mut expected_state_smt_after,
        H160(addr),
        &account_before,
        &[(0.into(), 2.into())].into(),
    );
=======
    let mut expected_state_trie_after = HashedPartialTrie::from(Node::Empty);
    expected_state_trie_after.insert(addr_nibbles, rlp::encode(&account_after).to_vec())?;
>>>>>>> 2ad611ae

    let expected_state_trie_hash = hashout2u(expected_state_smt_after.root);
    assert_eq!(hash, expected_state_trie_hash);
    Ok(())
}

/// Tests an SLOAD within a code similar to the contract code in add11_yml.
#[test]
fn sload() -> Result<()> {
    // We take the same `to` account as in add11_yml.
    let addr = hex!("095e7baea6a6c7c4c2dfeb977efac326af552d87");

    // This code is similar to the one in add11_yml's contract, but we pop the added
    // value and carry out an SLOAD instead of an SSTORE. We also add a PUSH at
    // the end.
    let code = [
        0x60, 0x01, 0x60, 0x01, 0x01, 0x50, 0x60, 0x00, 0x54, 0x60, 0x03, 0x00,
    ];
    let code_hash = hash_bytecode_u256(code.to_vec());

    let account_before = AccountRlp {
        balance: 0x0de0b6b3a7640000u64.into(),
        code_hash,
        ..AccountRlp::default()
    };

<<<<<<< HEAD
    let mut state_smt_before = Smt::<MemoryDb>::default();
    set_account(
        &mut state_smt_before,
        H160(addr),
        &account_before,
        &HashMap::new(),
    );
=======
    let mut state_trie_before = HashedPartialTrie::from(Node::Empty);

    state_trie_before.insert(addr_nibbles, rlp::encode(&account_before).to_vec())?;
>>>>>>> 2ad611ae

    let trie_inputs = TrieInputs {
        state_smt: state_smt_before.serialize(),
        transactions_trie: Node::Empty.into(),
        receipts_trie: Node::Empty.into(),
    };

    let initial_stack = vec![];
    let mut interpreter: Interpreter<F> = Interpreter::new(0, initial_stack);

    // Pre-initialize the accessed addresses list.
    let init_accessed_addresses = KERNEL.global_labels["init_access_lists"];
    interpreter.generation_state.registers.program_counter = init_accessed_addresses;
    interpreter
        .push(0xdeadbeefu32.into())
        .expect("The stack should not overflow");
    interpreter.run()?;

    // Prepare the interpreter by inserting the account in the state trie.
    prepare_interpreter_all_accounts(&mut interpreter, trie_inputs, addr, &code)?;
    interpreter.run()?;

    // The first two elements in the stack are `success` and `leftover_gas`,
    // returned by the `sys_stop` opcode.
    interpreter
        .pop()
        .expect("The stack length should not be empty.");
    interpreter
        .pop()
        .expect("The stack length should not be empty.");

    // The SLOAD in the provided code should return 0, since
    // the storage trie is empty. The last step in the code
    // pushes the value 3.
    assert_eq!(interpreter.stack(), vec![0x0.into(), 0x3.into()]);
    interpreter
        .pop()
        .expect("The stack length should not be empty.");
    interpreter
        .pop()
        .expect("The stack length should not be empty.");

    // Now, execute smt_hash_state.
    let smt_hash_state = KERNEL.global_labels["smt_hash_state"];
    interpreter.generation_state.registers.program_counter = smt_hash_state;
    interpreter.set_is_kernel(true);
    interpreter.set_context(0);
    interpreter
        .push(0xDEADBEEFu32.into())
        .expect("The stack should not overflow.");
    interpreter
        .push(2.into()) // Initial length of the trie data segment, unused.
        .expect("The stack should not overflow.");
    interpreter.run()?;

    assert_eq!(
        interpreter.stack().len(),
        2,
        "Expected 2 items on stack after hashing, found {:?}",
        interpreter.stack()
    );

    let trie_data_segment_len = interpreter.stack()[0];
    dbg!(interpreter.get_memory_segment(Segment::TrieData));
    assert_eq!(
        trie_data_segment_len,
        interpreter
            .get_memory_segment(Segment::TrieData)
            .len()
            .into()
    );

    let hash = interpreter.stack()[1];

    let expected_state_trie_hash = hashout2u(state_smt_before.root);
    assert_eq!(hash, expected_state_trie_hash);
    Ok(())
}

pub(crate) fn set_account<D: Db>(
    smt: &mut Smt<D>,
    addr: Address,
    account: &AccountRlp,
    storage: &HashMap<U256, U256>,
) {
    smt.set(key_balance(addr), account.balance);
    smt.set(key_nonce(addr), account.nonce);
    smt.set(key_code(addr), account.code_hash);
    smt.set(key_code_length(addr), account.code_length);
    for (&k, &v) in storage {
        smt.set(key_storage(addr, k), v);
    }
}<|MERGE_RESOLUTION|>--- conflicted
+++ resolved
@@ -1,13 +1,9 @@
 use std::collections::HashMap;
 
 use anyhow::Result;
-use ethereum_types::{Address, BigEndianHash, H160, H256, U256};
+use ethereum_types::{Address, H160, U256};
 use hex_literal::hex;
-use keccak_hash::keccak;
-use mpt_trie::nibbles::Nibbles;
-use mpt_trie::partial_trie::{HashedPartialTrie, PartialTrie};
 use plonky2::field::goldilocks_field::GoldilocksField as F;
-use plonky2::field::types::Field;
 use plonky2::hash::hash_types::RichField;
 use rand::{thread_rng, Rng};
 use smt_trie::code::{hash_bytecode_u256, hash_contract_bytecode};
@@ -20,7 +16,6 @@
 use crate::cpu::kernel::constants::context_metadata::ContextMetadata::{self, GasLimit};
 use crate::cpu::kernel::constants::global_metadata::GlobalMetadata;
 use crate::cpu::kernel::interpreter::Interpreter;
-use crate::cpu::kernel::tests::mpt::nibbles_64;
 use crate::generation::mpt::{load_all_mpts, AccountRlp};
 use crate::generation::TrieInputs;
 use crate::memory::segments::Segment;
@@ -93,9 +88,6 @@
 
     initialize_mpts(interpreter, &trie_inputs);
 
-    let k = nibbles_64(U256::from_big_endian(
-        keccak(address.to_fixed_bytes()).as_bytes(),
-    ));
     // Next, execute smt_insert_state.
     let trie_data = interpreter.get_trie_data_mut();
     if trie_data.is_empty() {
@@ -154,13 +146,8 @@
     );
     let hash = interpreter.stack()[1];
 
-<<<<<<< HEAD
     set_account(&mut state_smt, address, account, &HashMap::new());
     let expected_state_trie_hash = hashout2u(state_smt.root);
-=======
-    state_trie.insert(k, rlp::encode(account).to_vec())?;
-    let expected_state_trie_hash = state_trie.hash();
->>>>>>> 2ad611ae
     assert_eq!(hash, expected_state_trie_hash);
 
     Ok(())
@@ -336,7 +323,6 @@
         ..AccountRlp::default()
     };
 
-<<<<<<< HEAD
     let mut state_smt_before = Smt::<MemoryDb>::default();
     set_account(
         &mut state_smt_before,
@@ -344,11 +330,6 @@
         &account_before,
         &HashMap::new(),
     );
-=======
-    let mut state_trie_before = HashedPartialTrie::from(Node::Empty);
-
-    state_trie_before.insert(addr_nibbles, rlp::encode(&account_before).to_vec())?;
->>>>>>> 2ad611ae
 
     let trie_inputs = TrieInputs {
         state_smt: state_smt_before.serialize(),
@@ -399,7 +380,6 @@
 
     let hash = interpreter.stack()[1];
 
-<<<<<<< HEAD
     let mut expected_state_smt_after = Smt::<MemoryDb>::default();
     set_account(
         &mut expected_state_smt_after,
@@ -407,10 +387,6 @@
         &account_before,
         &[(0.into(), 2.into())].into(),
     );
-=======
-    let mut expected_state_trie_after = HashedPartialTrie::from(Node::Empty);
-    expected_state_trie_after.insert(addr_nibbles, rlp::encode(&account_after).to_vec())?;
->>>>>>> 2ad611ae
 
     let expected_state_trie_hash = hashout2u(expected_state_smt_after.root);
     assert_eq!(hash, expected_state_trie_hash);
@@ -437,7 +413,6 @@
         ..AccountRlp::default()
     };
 
-<<<<<<< HEAD
     let mut state_smt_before = Smt::<MemoryDb>::default();
     set_account(
         &mut state_smt_before,
@@ -445,11 +420,6 @@
         &account_before,
         &HashMap::new(),
     );
-=======
-    let mut state_trie_before = HashedPartialTrie::from(Node::Empty);
-
-    state_trie_before.insert(addr_nibbles, rlp::encode(&account_before).to_vec())?;
->>>>>>> 2ad611ae
 
     let trie_inputs = TrieInputs {
         state_smt: state_smt_before.serialize(),
