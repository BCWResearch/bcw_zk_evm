global main:
    // First, hash the kernel code
    %mload_global_metadata(@GLOBAL_METADATA_KERNEL_LEN)
    PUSH 0
    // stack: addr, len
    KECCAK_GENERAL
    // stack: hash
    %mload_global_metadata(@GLOBAL_METADATA_KERNEL_HASH)
    // stack: expected_hash, hash
    %assert_eq

    // Initialise the shift table
    %shift_table_init

    // Initialize accessed addresses and storage keys lists
    %init_access_lists

    // Initialize transient storage length
    %init_transient_storage_len

    // Initialize the RLP DATA pointer to its initial position, 
    // skipping over the preinitialized empty node.
    // Because hashing with the SMT doesn't require RLP encoding,
    // we shift the initial pointer by MAX_RLP_BLOB_SIZE to not
    // overwrite any transaction field.
    PUSH @INITIAL_TXN_RLP_ADDR
    %add_const(@MAX_RLP_BLOB_SIZE)
    %mstore_global_metadata(@GLOBAL_METADATA_RLP_DATA_SIZE)

    // Encode constant nodes
    %initialize_rlp_segment
   
    // Initialize the state, transaction and receipt trie root pointers.
    PROVER_INPUT(trie_ptr::state)
    %mstore_global_metadata(@GLOBAL_METADATA_STATE_TRIE_ROOT)
    PROVER_INPUT(trie_ptr::txn)
    %mstore_global_metadata(@GLOBAL_METADATA_TXN_TRIE_ROOT)
    PROVER_INPUT(trie_ptr::receipt)
    %mstore_global_metadata(@GLOBAL_METADATA_RECEIPT_TRIE_ROOT)

global hash_initial_tries:
    // We compute the length of the trie data segment in `mpt_hash` so that we
    // can check the value provided by the prover.
    // We initialize the segment length with 1 because the segment contains 
    // the null pointer `0` when the tries are empty.
<<<<<<< HEAD
    PUSH 2
    %smt_hash_state %mload_global_metadata(@GLOBAL_METADATA_STATE_TRIE_DIGEST_BEFORE) %assert_eq
=======
    PUSH 1
    %mpt_hash_state_trie  %mload_global_metadata(@GLOBAL_METADATA_STATE_TRIE_DIGEST_BEFORE)     %assert_eq
>>>>>>> 2ad611ae
    // stack: trie_data_len
    %mpt_hash_txn_trie     %mload_global_metadata(@GLOBAL_METADATA_TXN_TRIE_DIGEST_BEFORE)      %assert_eq
    // stack: trie_data_len
    %mpt_hash_receipt_trie %mload_global_metadata(@GLOBAL_METADATA_RECEIPT_TRIE_DIGEST_BEFORE)  %assert_eq
    // stack: trie_data_full_len
    %mstore_global_metadata(@GLOBAL_METADATA_TRIE_DATA_SIZE)

    // If txn_idx == 0, update the beacon_root and exit roots.
    %mload_global_metadata(@GLOBAL_METADATA_TXN_NUMBER_BEFORE)
    ISZERO
    %jumpi(set_beacon_root)

global start_txn:
    // stack: (empty)
    %mload_global_metadata(@GLOBAL_METADATA_TXN_NUMBER_BEFORE)
    // stack: txn_nb
    DUP1 %scalar_to_rlp
    // stack: txn_counter, txn_nb
    DUP1 %num_bytes %mul_const(2)
    // stack: num_nibbles, txn_counter, txn_nb
    %increment_bounded_rlp
    // stack: txn_counter, num_nibbles, next_txn_counter, next_num_nibbles,  txn_nb
    %mload_global_metadata(@GLOBAL_METADATA_BLOCK_GAS_USED_BEFORE)

    // stack: init_gas_used, txn_counter, num_nibbles, next_txn_counter, next_num_nibbles, txn_nb

    // If the prover has no txn for us to process, halt.
    PROVER_INPUT(no_txn)
    %jumpi(execute_withdrawals)

    // Call route_txn. When we return, we will process the txn receipt.
    PUSH txn_after
    // stack: retdest, prev_gas_used, txn_counter, num_nibbles, next_txn_counter, next_num_nibbles, txn_nb
    DUP4 DUP4

    %jump(route_txn)

global txn_after:
    // stack: success, leftover_gas, cur_cum_gas, prev_txn_counter, prev_num_nibbles, txn_counter, num_nibbles, txn_nb
    %process_receipt
    // stack: new_cum_gas, txn_counter, num_nibbles, txn_nb
    SWAP3 %increment SWAP3
    %jump(execute_withdrawals_post_stack_op)

global execute_withdrawals:
    // stack: cum_gas, txn_counter, num_nibbles, next_txn_counter, next_num_nibbles, txn_nb
    %stack (cum_gas, txn_counter, num_nibbles, next_txn_counter, next_num_nibbles) -> (cum_gas, txn_counter, num_nibbles)
execute_withdrawals_post_stack_op:
    %withdrawals

global perform_final_checks:
    // stack: cum_gas, txn_counter, num_nibbles, txn_nb
    // Check that we end up with the correct `cum_gas`, `txn_nb` and bloom filter.
    %mload_global_metadata(@GLOBAL_METADATA_BLOCK_GAS_USED_AFTER) %assert_eq
    DUP3 %mload_global_metadata(@GLOBAL_METADATA_TXN_NUMBER_AFTER) %assert_eq
    %pop3
    PUSH 1 // initial trie data length
global check_state_trie:
    %smt_hash_state        %mload_global_metadata(@GLOBAL_METADATA_STATE_TRIE_DIGEST_AFTER)     %assert_eq
global check_txn_trie:
    %mpt_hash_txn_trie     %mload_global_metadata(@GLOBAL_METADATA_TXN_TRIE_DIGEST_AFTER)       %assert_eq
global check_receipt_trie:
    %mpt_hash_receipt_trie %mload_global_metadata(@GLOBAL_METADATA_RECEIPT_TRIE_DIGEST_AFTER)   %assert_eq
    // We don't need the trie data length here.
    POP
    %jump(halt)<|MERGE_RESOLUTION|>--- conflicted
+++ resolved
@@ -41,15 +41,10 @@
 global hash_initial_tries:
     // We compute the length of the trie data segment in `mpt_hash` so that we
     // can check the value provided by the prover.
-    // We initialize the segment length with 1 because the segment contains 
+    // We initialize the segment length with 2 because the segment contains 
     // the null pointer `0` when the tries are empty.
-<<<<<<< HEAD
     PUSH 2
-    %smt_hash_state %mload_global_metadata(@GLOBAL_METADATA_STATE_TRIE_DIGEST_BEFORE) %assert_eq
-=======
-    PUSH 1
-    %mpt_hash_state_trie  %mload_global_metadata(@GLOBAL_METADATA_STATE_TRIE_DIGEST_BEFORE)     %assert_eq
->>>>>>> 2ad611ae
+    %smt_hash_state %mload_global_metadata(@GLOBAL_METADATA_STATE_TRIE_DIGEST_BEFORE)           %assert_eq
     // stack: trie_data_len
     %mpt_hash_txn_trie     %mload_global_metadata(@GLOBAL_METADATA_TXN_TRIE_DIGEST_BEFORE)      %assert_eq
     // stack: trie_data_len
