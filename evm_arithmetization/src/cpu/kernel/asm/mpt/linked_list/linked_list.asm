/// Access lists for addresses and storage keys.
/// The access list is stored in a sorted linked list in SEGMENT_ACCESSED_ADDRESSES for addresses and
/// SEGMENT_ACCESSED_STORAGE_KEYS segment for storage keys. The length of
/// the segments is stored in the global metadata.
/// Both arrays are stored in the kernel memory (context=0).
/// Searching and inserting is done by guessing the predecessor in the list.
/// If the address/storage key isn't found in the array, it is inserted at the end.

// Initialize an empty account linked list (@U256_MAX)⮌
// which is written as [@U256_MAX, _, _, @SEGMENT_ACCOUNTS_LINKED_LIST] in SEGMENT_ACCOUNTS_LINKED_LIST
// The values at the respective positions are:
// - 0: The account key
// - 1: A ptr to the payload (the account values)
// - 2: A counter indicating the number of times this address have been accessed.
// - 3: A ptr (in segment @SEGMENT_ACCOUNTS_LINKED_LIST) to the next node in the list.
// Initialize also an empty storage linked list (@U256_MAX)⮌
// which is written as [@U256_MAX, _, _, _, @SEGMENT_ACCOUNTS_LINKED_LIST] in SEGMENT_ACCOUNTS_LINKED_LIST
// The values at the respective positions are:
// - 0: The account key
// - 1: The key
// - 2: A ptr to the payload (the stored value)
// - 3: A counter indicating the number of times this slot have been accessed.
// - 4: A ptr (in segment @SEGMENT_ACCOUNTS_LINKED_LIST) to the next node in the list.
global init_linked_lists:
    // stack: (empty)

    // Initialize SEGMENT_ACCOUNTS_LINKED_LIST
    // Store @U256_MAX at the beggining of the segment
    PUSH @SEGMENT_ACCOUNTS_LINKED_LIST // ctx == virt == 0
    DUP1
    PUSH @U256_MAX
    MSTORE_GENERAL
    // Store @SEGMENT_ACCOUNTS_LINKED_LIST at address 2
    %add_const(3)
    DUP1
    PUSH @SEGMENT_ACCOUNTS_LINKED_LIST
    MSTORE_GENERAL
    
    // Store the segment scaled length
    %increment
    %mstore_global_metadata(@GLOBAL_METADATA_ACCOUNTS_LINKED_LIST_LEN)

    // Initialize SEGMENT_STORAGE_LINKED_LIST
    // Store @U256_MAX at the beggining of the segment
    PUSH @SEGMENT_STORAGE_LINKED_LIST // ctx == virt == 0
    DUP1
    PUSH @U256_MAX
    MSTORE_GENERAL
    // Store @SEGMENT_ACCOUNTS_LINKED_LIST at address 2
    %add_const(4)
    DUP1
    PUSH @SEGMENT_STORAGE_LINKED_LIST
    MSTORE_GENERAL
    
    // Store the segment scaled length
    %increment
    %mstore_global_metadata(@GLOBAL_METADATA_STORAGE_LINKED_LIST_LEN)
    JUMP

%macro init_linked_lists
    PUSH %%after
    %jump(init_account_linked_lists)
%%after:
%endmacro

%macro insert_account_to_linked_list
    %stack (addr, ptr) -> (addr, ptr, %%after)
    %jump(insert_account_to_linked_list)
%%after:
    // stack: access_ctr_ptr, cold_access, account_ptr
%endmacro

%macro insert_account_to_linked_list_no_return
    %insert_account_to_linked_list
    %pop3
%endmacro

// Multiply the value at the top of the stack, denoted by ptr/4, by 4
// and abort if ptr/4 >= mem[@GLOBAL_METADATA_ACCOUNTS_LINKED_LIST_LEN]/4
// In this way 4*ptr/4 must be pointing to the beginning of a node.
// TODO: Maybe we should check here if the node have been deleted.
%macro get_valid_account_ptr
     // stack: ptr/4
    DUP1
    PUSH 4
    %mload_global_metadata(@GLOBAL_METADATA_ACCOUNTS_LINKED_LIST_LEN)
    // By construction, both @SEGMENT_ACCESSED_STORAGE_KEYS and the unscaled list len
    // must be multiples of 4
    DIV
    // stack: @SEGMENT_ACCESSED_STORAGE_KEYS/4 + accessed_strg_keys_len/4, ptr/4, ptr/4
    %assert_gt
    %mul_const(4)
%endmacro

/// Inserts the account addr and payload pointer into the linked list if it is not already present.
/// Return `access_ctr_ptr, 1, payload_ptr` if the account was inserted, `access_ctr_ptr, 1, original_ptr` if it was already present
/// and this is the first access, or `access_ctr_ptr, 0, original_ptr` if it was already present and accessed.
global insert_account_to_linked_list:
    // stack: addr, payload_ptr, retdest
    PROVER_INPUT(linked_list::insert_account)
    // stack: pred_ptr/4, addr, payload_ptr, retdest
    %get_valid_account_ptr
    // stack: pred_ptr, addr, payload_ptr, retdest
    DUP1
    MLOAD_GENERAL
    DUP1
    // stack: pred_addr, pred_addr, pred_ptr, addr, payload_ptr, retdest
    DUP4 GT
    DUP3 %eq_const(@SEGMENT_ACCOUNTS_LINKED_LIST)
    ADD // OR
    // If the predesessor is strictly smaller or the predecessor is the special
    // node with key @U256_MAX (and hence we're inserting a new minimum), then
    // we need to insert a new node.
    %jumpi(insert_new_account)
    // stack: pred_addr, pred_ptr, addr, payload_ptr, retdest
    // If we are here we know that addr <= pred_addr. But this is only possible if pred_addr == addr.
    DUP3
    %assert_eq
    // stack: pred_ptr, addr, payload_ptr, retdest
    
    // stack: pred_ptr, addr, payload_ptr, retdest
    // Check that this is not a deleted node
    DUP1
    %add_const(3)
    MLOAD_GENERAL
    %jump_neq_const(@U256_MAX, account_found)
    // The storage key is not in the list.
    PANIC

account_found:
    // The address was already in the list
    // stack: pred_ptr, addr, payload_ptr, retdest
    // Load the the payload pointer and access counter
    %increment
    DUP1
    MLOAD_GENERAL
    // stack: orig_payload_ptr, pred_ptr + 1, addr, payload_ptr, retdest
    SWAP1
    %increment
    // stack: pred_ptr + 2, orig_payload_ptr, addr, payload_ptr, retdest
    DUP1
    MLOAD_GENERAL
    // stack: access_ctr, access_ctr_ptr, orig_payload_ptr, addr, payload_ptr, retdest
    // If access_ctr == 0 then this it's a cold access 
    ISZERO
    %stack (cold_access, access_ctr_ptr, orig_payload_ptr, addr, payload_ptr, retdest) -> (retdest, access_ctr_ptr, cold_access, orig_payload_ptr)
    JUMP

insert_new_account:
    // stack: pred_addr, pred_ptr, addr, payload_ptr, retdest
    POP
    // get the value of the next address
    %add_const(3)
    // stack: next_ptr_ptr, addr, payload_ptr, retdest
    %mload_global_metadata(@GLOBAL_METADATA_ACCOUNTS_LINKED_LIST_LEN)
    DUP2
    MLOAD_GENERAL
    // stack: next_ptr, new_ptr, next_ptr_ptr, addr, payload_ptr, retdest
    // Check that this is not a deleted node
    DUP1
    %eq_const(@U256_MAX)
    %assert_zero
    DUP1
    MLOAD_GENERAL
    // stack: next_addr, next_ptr, new_ptr, next_ptr_ptr, addr, payload_ptr, retdest
    DUP5
    // Here, (addr > pred_addr) || (pred_ptr == @SEGMENT_ACCOUNTS_LINKED_LIST).
    // We should have (addr < next_addr), meaning the new value can be inserted between pred_ptr and next_ptr.
    %assert_lt
    // stack: next_ptr, new_ptr, next_ptr_ptr, addr, payload_ptr, retdest
    SWAP2
    DUP2
    // stack: new_ptr, next_ptr_ptr, new_ptr, next_ptr, addr, payload_ptr, retdest
    MSTORE_GENERAL
    // stack: new_ptr, next_ptr, addr, payload_ptr, retdest
    DUP1
    DUP4
    MSTORE_GENERAL
    // stack: new_ptr, next_ptr, addr, payload_ptr, retdest
    %increment
    DUP1
    DUP5
    MSTORE_GENERAL
    // stack: new_ptr + 1, next_ptr, addr, payload_ptr, retdest
    %increment
    DUP1
    PUSH 0
    MSTORE_GENERAL
    // stack: new_ctr_ptr, next_ptr, addr, payload_ptr, retdest
    DUP1
    %increment
    DUP1
    // stack: new_next_ptr, new_next_ptr, new_ctr_ptr, next_ptr, addr, payload_ptr, retdest
    SWAP3
    MSTORE_GENERAL
    // stack: new_ctr_ptr, new_next_ptr, addr, payload_ptr, retdest
    SWAP1 %increment
    %mstore_global_metadata(@GLOBAL_METADATA_ACCOUNTS_LINKED_LIST_LEN)
    // stack: new_ctr_ptr, addr, payload_ptr, retdest
    // TODO: Don't for get to %journal_add_account_loaded
<<<<<<< HEAD
    %stack (new_ctr_ptr, addr, payload_ptr, retdest) -> (retdest, new_ctr_ptr, 0, payload_ptr)
=======
    %stack (addr, payload_ptr, retdest) -> (0, retdest, payload_ptr)
>>>>>>> f0068aa5
    JUMP

%macro search_account
    %stack (addr, ptr) -> (addr, ptr, %%after)
    %jump(search_account)
%%after:
    // stack: access_ctr_ptr, cold_access, payload_ptr
%endmacro

%macro search_account_no_return
    %search_account
    %pop3
%endmacro


/// Search the account addr in the linked list.
/// Returns (cold_access, payload_ptr) where:
/// - `cold_access` indicates whether the current access is a cold access (so whether the account was ever accessed before)
/// - `payload_ptr` is a pointer to the account's payload.
global search_account:
    // addr is the key here
    // stack: addr, payload_ptr, retdest
    PROVER_INPUT(linked_list::insert_account)
    // stack: pred_ptr/4, addr, payload_ptr, retdest
    %get_valid_account_ptr
    // stack: pred_ptr, addr, payload_ptr, retdest
    DUP1
    MLOAD_GENERAL
    DUP1
    // stack: pred_addr, pred_addr, pred_ptr, addr, payload_ptr, retdest
    DUP4 GT
    DUP3 %eq_const(@SEGMENT_ACCOUNTS_LINKED_LIST)
    ADD // OR
    // If the predesessor is strictly smaller or the predecessor is the special
    // node with key @U256_MAX (and hence we're inserting a new minimum), then
    // we need to insert a new node.
    %jumpi(account_not_found)
    // stack: pred_addr, pred_ptr, addr, payload_ptr, retdest
    // If we are here we know that addr <= pred_addr. But this is only possible if pred_addr == addr.
    DUP3
    %assert_eq
    // stack: pred_ptr, addr, payload_ptr, retdest
    
    // Check that this is not a deleted node
    DUP1
    %add_const(3)
    MLOAD_GENERAL
    // stack: ptr, pred_ptr, addr, payload_ptr, retdest
    %jump_neq_const(@U256_MAX, account_found)
    // The storage key is not in the list.
    PANIC

account_not_found:
    // stack: pred_addr, pred_ptr, addr, payload_ptr, retdest
    %pop3
    %stack (payload_ptr, retdest) -> (retdest, 0, 1, payload_ptr)
    // stack: retdest, access_ctr_ptr, cold_access, payload_ptr, retdest
    JUMP

%macro remove_account_from_linked_list
    PUSH %%after
    SWAP1
    %jump(remove_account)
%%after:
%endmacro

/// Remove the address and its value from the access list.
/// Panics if the key is not in the list.
global remove_account:
    // stack: addr, retdest
    PROVER_INPUT(linked_list::remove_account)
    // stack: pred_ptr/4, addr, retdest
    %get_valid_account_ptr
    // stack: pred_ptr, addr, retdest
    %add_const(3)
    // stack: next_ptr_ptr, addr, retdest
    DUP1
    MLOAD_GENERAL
    // stack: next_ptr, next_ptr_ptr, addr, retdest
    DUP1
    MLOAD_GENERAL
    // stack: next_addr, next_ptr, next_ptr_ptr, addr, retdest
    DUP4
    %assert_eq
    // stack: next_ptr, next_ptr_ptr, addr, retdest
    %add_const(3)
    // stack: next_next_ptr_ptr, next_ptr_ptr, addr, key, retdest
    DUP1
    MLOAD_GENERAL
    // stack: next_next_ptr, next_next_ptr_ptr, next_ptr_ptr, addr, retdest
    SWAP1
    PUSH @U256_MAX
    MSTORE_GENERAL
    // stack: next_next_ptr, next_ptr_ptr, addr, retdest
    MSTORE_GENERAL
    POP
    JUMP

%macro remove_account
    %stack (addr) -> (addr, %%after)
    %jump(remove_account)
%%after:
%endmacro

//
//
// STORAGE linked list
//
//

%macro insert_slot
    %stack (addr, key, ptr) -> (addr, key, ptr, %%after)
    %jump(insert_slot)
%%after:
    // stack: access_ctr_ptr, cold_access, value_ptr
    POP
%endmacro

%macro insert_slot_return_ptr
    %stack (addr, key, ptr) -> (addr, key, ptr, %%after)
    %jump(insert_slot)
%%after:
    // stack: access_ctr_ptr, cold_access, value_ptr
%endmacro

%macro insert_slot_no_return
    %insert_slot
    // stack: cold_access, value_ptr
    %pop2
%endmacro

// Multiply the value at the top of the stack, denoted by ptr/5, by 5
// and abort if ptr/5 >= (mem[@GLOBAL_METADATA_ACCOUNTS_LINKED_LIST_LEN] - @SEGMENT_STORAGE_LINKED_LIST)/5
// In this way @SEGMENT_STORAGE_LINKED_LIST + 5*ptr/5 must be pointing to the beginning of a node.
// TODO: Maybe we should check here if the node have been deleted.
%macro get_valid_slot_ptr
     // stack: ptr/5
    DUP1
    %mload_global_metadata(@GLOBAL_METADATA_STORAGE_LINKED_LIST_LEN)
    %sub_const(@SEGMENT_STORAGE_LINKED_LIST)
    // By construction, the unscaled list len
    // must be multiple of 5
    %div_const(5)
    // stack: accessed_strg_keys_len/5, ptr/5, ptr/5
    %assert_gt
    %mul_const(5)
    %add_const(@SEGMENT_STORAGE_LINKED_LIST)
%endmacro

/// Inserts the pair (addres, storage_key) and payload pointer into the linked list if it is not already present,
/// or modify its payload if it was already present.
/// Return `1, payload_ptr` if the storage key was inserted, `1, original_ptr` if it was already present
/// and this is the first access, or `0, original_ptr` if it was already present and accessed.
global insert_slot:
    // stack: addr, key, payload_ptr, retdest
    PROVER_INPUT(linked_list::insert_slot)
    // stack: pred_ptr/5, addr, key, payload_ptr, retdest
    %get_valid_slot_ptr

    // stack: pred_ptr, addr, key, payload_ptr, retdest
    DUP1
    MLOAD_GENERAL
    DUP1
    // stack: pred_addr, pred_addr, pred_ptr, addr, key, payload_ptr, retdest
    DUP4 
    GT
    DUP3 %eq_const(@SEGMENT_STORAGE_LINKED_LIST)
    ADD // OR
    // If the predesessor is strictly smaller or the predecessor is the special
    // node with key @U256_MAX (and hence we're inserting a new minimum), then
    // we need to insert a new node.
    %jumpi(insert_new_slot)
    // stack: pred_addr, pred_ptr, addr, key, payload_ptr, retdest
    // If we are here we know that addr <= pred_addr. But this is only possible if pred_addr == addr.
    DUP3
    %assert_eq
    // stack: pred_ptr, addr, key, payload_ptr, retdest
    DUP1
    %increment
    MLOAD_GENERAL
    // stack: pred_key, pred_ptr, addr, key, payload_ptr, retdest
    DUP1 DUP5
    GT
global before_jumpi:
    %jumpi(insert_new_slot)
    // stack: pred_key, pred_ptr, addr, key, payload_ptr, retdest
    DUP4
    // We know that key <= pred_key. It must hold that pred_key == key.
    %assert_eq
    // stack: pred_ptr, addr, key, payload_ptr, retdest
    
    // stack: pred_ptr, addr, key, payload_ptr, retdest
    // Check that this is not a deleted node
    DUP1
    %add_const(4)
    MLOAD_GENERAL
    %jump_neq_const(@U256_MAX, slot_found_write)
    // The storage key is not in the list.
    PANIC

slot_found_write:
    // The slot was already in the list
    // stack: pred_ptr, addr, key, payload_ptr, retdest
    // Load the the payload pointer and access counter
    %add_const(2)
    DUP1
    MLOAD_GENERAL
    // stack: orig_payload_ptr, pred_ptr + 2, addr, key, payload_ptr, retdest
    DUP2
    DUP6
global debug_store_new_payload:
    MSTORE_GENERAL // Store the new payload

    SWAP1
    %increment
    DUP1
    MLOAD_GENERAL
    // stack: access_ctr, access_ctr_ptr, orig_payload_ptr, addr, key, payload_ptr, retdest
    // If access_ctr == 0 then this it's a cold access 
    ISZERO
    %stack (cold_access, access_ctr_ptr, orig_payload_ptr, addr, key, payload_ptr, retdest) -> (retdest, access_ctr_ptr, cold_access, orig_payload_ptr)
    JUMP
insert_new_slot:
    // stack: pred_addr or pred_key, pred_ptr, addr, key, payload_ptr, retdest
    POP
    // get the value of the next address
    %add_const(4)
    // stack: next_ptr_ptr, addr, key, payload_ptr, retdest
    %mload_global_metadata(@GLOBAL_METADATA_STORAGE_LINKED_LIST_LEN)
    DUP2
    MLOAD_GENERAL
    // stack: next_ptr, new_ptr, next_ptr_ptr, addr, key, payload_ptr, retdest
    // Check that this is not a deleted node
    DUP1
    %eq_const(@U256_MAX)
    %assert_zero
    DUP1
    MLOAD_GENERAL
    // stack: next_addr, next_ptr, new_ptr, next_ptr_ptr, addr, key, payload_ptr, retdest
    DUP1
    DUP6
    // Here, (addr > pred_addr) || (pred_ptr == @SEGMENT_ACCOUNTS_LINKED_LIST).
    // We should have (addr < next_addr), meaning the new value can be inserted between pred_ptr and next_ptr.
    LT
    %jumpi(next_node_ok)
    // If addr <= next_addr, then it addr must be equal to next_addr
    // stack: next_addr, next_ptr, new_ptr, next_ptr_ptr, addr, key, payload_ptr, retdest
    DUP5
    %assert_eq
    // stack: next_ptr, new_ptr, next_ptr_ptr, addr, key, payload_ptr, retdest
    DUP1
    %increment
    MLOAD_GENERAL
    // stack: next_key, next_ptr, new_ptr, next_ptr_ptr, addr, key, payload_ptr, retdest
    DUP1 // This is added just to have the correct stack in next_node_ok
    DUP7
    // The next key must be strictly larger
    %assert_lt
next_node_ok:
    // stack: next_addr or next_key, next_ptr, new_ptr, next_ptr_ptr, addr, key, payload_ptr, retdest
    POP
    // stack: next_ptr, new_ptr, next_ptr_ptr, addr, key, payload_ptr, retdest
    SWAP2
    DUP2
    // stack: new_ptr, next_ptr_ptr, new_ptr, next_ptr, addr, key, payload_ptr, retdest
    MSTORE_GENERAL
    // stack: new_ptr, next_ptr, addr, key, payload_ptr, retdest
    // Write the address in the new node
    DUP1
    DUP4
    MSTORE_GENERAL
    // stack: new_ptr, next_ptr, addr, key, payload_ptr, retdest
    // Write the key in the new node
    %increment
    DUP1
    DUP5
    MSTORE_GENERAL
    // stack: new_ptr + 1, next_ptr, addr, key, payload_ptr, retdest
    // Store payload_ptr
    %increment
    DUP1
    DUP6
    MSTORE_GENERAL

    // stack: new_ptr + 2, next_ptr, addr, key, payload_ptr, retdest
    // Store the counter
    %increment
    DUP1
    PUSH 0
    MSTORE_GENERAL
    // stack: new_ptr + 3 = new_ctr_ptr, next_ptr, addr, key, payload_ptr, retdest
    DUP1
    %increment
    DUP1
    // stack: new_next_ptr, new_next_ptr, new_ctr_ptr, next_ptr, addr, key, payload_ptr, retdest
    SWAP3
    MSTORE_GENERAL
    // stack: new_ctr_ptr, new_next_ptr, addr, key, payload_ptr, retdest
    SWAP1 %increment
    %mstore_global_metadata(@GLOBAL_METADATA_STORAGE_LINKED_LIST_LEN)
    // stack: new_ctr_ptr, addr, key, payload_ptr, retdest
    %stack (new_ctr_ptr, addr, key, payload_ptr, retdest) -> (retdest, new_ctr_ptr, 1, payload_ptr)
    JUMP

/// Search the pair (address, storage_key) in the storage the linked list.
/// Returns `1, payload_ptr` if the storage key was inserted, `1, original_ptr` if it was already present
/// and this is the first access, or `0, original_ptr` if it was already present and accessed.
// TODO: Not sure if this is correct, bc if a value is not found we need to return 0 but keep track of it for
// having the right cold_access
global search_slot:
    // stack: addr, key, payload_ptr, retdest
    PROVER_INPUT(linked_list::insert_slot)
    // stack: pred_ptr/5, addr, key, payload_ptr, retdest
    %get_valid_slot_ptr

    // stack: pred_ptr, addr, key, payload_ptr, retdest
    DUP1
    MLOAD_GENERAL
    DUP1
    // stack: pred_addr, pred_addr, pred_ptr, addr, key, payload_ptr, retdest
    DUP4 
    GT
    DUP3 %eq_const(@SEGMENT_STORAGE_LINKED_LIST)
    ADD // OR
    // If the predesessor is strictly smaller or the predecessor is the special
    // node with key @U256_MAX (and hence we're inserting a new minimum), then
    // the slot was not found
    %jumpi(slot_not_found)
    // stack: pred_addr, pred_ptr, addr, key, payload_ptr, retdest
    // If we are here we know that addr <= pred_addr. But this is only possible if pred_addr == addr.
    DUP3
    %assert_eq
    // stack: pred_ptr, addr, key, payload_ptr, retdest
    DUP1
    %increment
    MLOAD_GENERAL
    // stack: pred_key, pred_ptr, addr, key, payload_ptr, retdest
    DUP1 DUP5
    GT
    %jumpi(slot_not_found)
    // stack: pred_key, pred_ptr, addr, key, payload_ptr, retdest
    DUP4
    // We know that key <= pred_key. It must hold that pred_key == key.
    %assert_eq
    // stack: pred_ptr, addr, key, payload_ptr, retdest
    
    // stack: pred_ptr, addr, key, payload_ptr, retdest
    // Check that this is not a deleted node
    DUP1
    %add_const(4)
    MLOAD_GENERAL
    %jump_neq_const(@U256_MAX, slot_found_no_write)
    // The storage key is not in the list.
    PANIC

global debug_slot_not_found:
slot_not_found:    
<<<<<<< HEAD
// stack: pred_addr or pred_key, pred_ptr, addr, key, payload_ptr, retdest
    %pop4
    %stack (payload_ptr, retdest) -> (retdest, 0, 1, payload_ptr)
=======
    // stack: pred_addr_or_pred_key, pred_ptr, addr, key, payload_ptr, retdest
    %stack (pred_addr_or_pred_key, pred_ptr, addr, key, payload_ptr, retdest)
        -> (retdest, 1, payload_ptr)
    JUMP

slot_found_no_write:
    // The slot was already in the list
    // stack: pred_ptr, addr, key, payload_ptr, retdest
    // Load the the payload pointer and access counter
    %add_const(2)
    DUP1
    MLOAD_GENERAL
    // stack: orig_payload_ptr, pred_ptr + 2, addr, key, payload_ptr, retdest
    SWAP1
    %increment
    DUP1
    MLOAD_GENERAL
    %increment
    // stack: access_ctr + 1, access_ctr_ptr, orig_payload_ptr, addr, key, payload_ptr, retdest
    SWAP1
    DUP2
    // stack: access_ctr + 1, access_ctr_ptr, access_ctr + 1, orig_payload_ptr, addr, key, payload_ptr, retdest
    MSTORE_GENERAL
    // stack: access_ctr + 1, orig_payload_ptr, addr, key, payload_ptr, retdest
    // If access_ctr == 1 then this it's a cold access 
    %eq_const(1)
    %stack (cold_access, orig_payload_ptr, addr, key, payload_ptr, retdest) -> (retdest, cold_access, orig_payload_ptr)
>>>>>>> f0068aa5
    JUMP


%macro remove_slot
    %stack (addr, key) -> (addr, key, %%after)
    %jump(remove_slot)
%%after:
%endmacro

/// Remove the storage key and its value from the list.
/// Panics if the key is not in the list.
global remove_slot:
    // stack: addr, key, retdest
    PROVER_INPUT(linked_list::remove_slot)
    // stack: pred_ptr/5, addr, key, retdest
    %get_valid_slot_ptr
    // stack: pred_ptr, addr, key, retdest
    %add_const(4)
    // stack: next_ptr_ptr, addr, key, retdest
    DUP1
    MLOAD_GENERAL
    // stack: next_ptr, next_ptr_ptr, addr, key, retdest
    DUP1
    MLOAD_GENERAL
    // stack: next_addr, next_ptr, next_ptr_ptr, addr, key, retdest
    DUP4
    %assert_eq
    // stack: next_ptr, next_ptr_ptr, addr, key, retdest
    DUP1
    %increment
    MLOAD_GENERAL
    // stack: next_key, next_ptr, next_ptr_ptr, addr, key, retdest
    DUP5
    %assert_eq
    // stack: next_ptr, next_ptr_ptr, addr, key, retdest
    %add_const(4)
    // stack: next_next_ptr_ptr, next_ptr_ptr, addr, key, retdest
    DUP1
    MLOAD_GENERAL
    // stack: next_next_ptr, next_next_ptr_ptr, next_ptr_ptr, addr, key, retdest
    // Mark the next node as deleted
    SWAP1
    PUSH @U256_MAX
    MSTORE_GENERAL
    // stack: next_next_ptr, next_ptr_ptr, addr, key, retdest
    MSTORE_GENERAL
    %pop2
    JUMP

/// Search the account addr and payload pointer into the linked list.
/// Return `1, payload_ptr` if the account was inserted, `1, original_ptr` if it was already present
/// and this is the first access, or `0, original_ptr` if it was already present and accessed.

%macro read_accounts_linked_list
    %stack (addr) -> (addr, 0, %%after)
    %addr_to_state_key
    %jump(search_account)
%%after:
    // stack: access_ctr_ptr, cold_access, account_ptr
    %pop2
%endmacro

%macro read_accounts_linked_list_return_ctr_ptr
    %stack (addr) -> (addr, 0, %%after)
    %addr_to_state_key
    %jump(search_account)
%%after:
    // stack: access_ctr_ptr, cold_access, account_ptr
    SWAP2 %pop2
%endmacro

%macro read_storage_linked_list
    // stack: slot
    %slot_to_storage_key
    %address
    %addr_to_state_key
    %stack (addr, key) -> (addr, key, 0, %%after)
    %jump(search_slot)
%%after:
    // stack: access_ctr_ptr, cold_access, value_ptr
    %pop2
%endmacro

%macro read_slot_linked_list
    // stack: address, slot
    %addr_to_state_key
    SWAP1 %slot_to_storage_key
    %stack (slot_key, addr_key) -> (addr_key, slot_key, 0, %%after)
    %jump(search_slot)
%%after:
    // stack: access_ctr_ptr, cold_access, value_ptr
    %pop2
%endmacro

%macro read_slot_linked_list_return_ctr_ptr
    // stack: address, slot
    %addr_to_state_key
    SWAP1 %slot_to_storage_key
    %stack (slot_key, addr_key) -> (addr_key, slot_key, 0, %%after)
    %jump(search_slot)
%%after:
    // stack: access_ctr_ptr, cold_access, value_ptr
    SWAP2 %pop2
%endmacro

%macro read_storage_linked_list_w_addr
    // stack: slot, address
    %slot_to_storage_key
    SWAP1
    %addr_to_state_key
    %stack (addr, key) -> (addr, key, 0, %%after)
    %jump(search_slot)
%%after:
<<<<<<< HEAD
    // stack: access_ctr_ptr, cold_access, payload_ptr
    %pop2
=======
    // stack: cold_access, slot_ptr
    POP
>>>>>>> f0068aa5
%endmacro

%macro first_account
    // stack: empty
    PUSH @SEGMENT_ACCOUNTS_LINKED_LIST
    %next_account
%endmacro

%macro next_account
    // stack: node_ptr
    %add_const(3)
    MLOAD_GENERAL
    // stack: next_node_ptr
%endmacro

%macro first_slot
    // stack: empty
    PUSH @SEGMENT_STORAGE_LINKED_LIST
    %next_slot
%endmacro

%macro next_slot
    // stack: node_ptr
    %add_const(4)
    MLOAD_GENERAL
    // stack: next_node_ptr
%endmacro
<|MERGE_RESOLUTION|>--- conflicted
+++ resolved
@@ -198,11 +198,7 @@
     %mstore_global_metadata(@GLOBAL_METADATA_ACCOUNTS_LINKED_LIST_LEN)
     // stack: new_ctr_ptr, addr, payload_ptr, retdest
     // TODO: Don't for get to %journal_add_account_loaded
-<<<<<<< HEAD
     %stack (new_ctr_ptr, addr, payload_ptr, retdest) -> (retdest, new_ctr_ptr, 0, payload_ptr)
-=======
-    %stack (addr, payload_ptr, retdest) -> (0, retdest, payload_ptr)
->>>>>>> f0068aa5
     JUMP
 
 %macro search_account
@@ -560,14 +556,9 @@
 
 global debug_slot_not_found:
 slot_not_found:    
-<<<<<<< HEAD
-// stack: pred_addr or pred_key, pred_ptr, addr, key, payload_ptr, retdest
-    %pop4
-    %stack (payload_ptr, retdest) -> (retdest, 0, 1, payload_ptr)
-=======
     // stack: pred_addr_or_pred_key, pred_ptr, addr, key, payload_ptr, retdest
     %stack (pred_addr_or_pred_key, pred_ptr, addr, key, payload_ptr, retdest)
-        -> (retdest, 1, payload_ptr)
+        -> (retdest, 0, 1, payload_ptr)
     JUMP
 
 slot_found_no_write:
@@ -582,17 +573,10 @@
     %increment
     DUP1
     MLOAD_GENERAL
-    %increment
-    // stack: access_ctr + 1, access_ctr_ptr, orig_payload_ptr, addr, key, payload_ptr, retdest
-    SWAP1
-    DUP2
-    // stack: access_ctr + 1, access_ctr_ptr, access_ctr + 1, orig_payload_ptr, addr, key, payload_ptr, retdest
-    MSTORE_GENERAL
-    // stack: access_ctr + 1, orig_payload_ptr, addr, key, payload_ptr, retdest
+    // stack: access_ctr, access_ctr_ptr, orig_payload_ptr, addr, key, payload_ptr, retdest
     // If access_ctr == 1 then this it's a cold access 
-    %eq_const(1)
-    %stack (cold_access, orig_payload_ptr, addr, key, payload_ptr, retdest) -> (retdest, cold_access, orig_payload_ptr)
->>>>>>> f0068aa5
+    %eq_const(0)
+    %stack (cold_access, access_ctr_ptr, orig_payload_ptr, addr, key, payload_ptr, retdest) -> (retdest, access_ctr_ptr, cold_access, orig_payload_ptr)
     JUMP
 
 
@@ -706,13 +690,8 @@
     %stack (addr, key) -> (addr, key, 0, %%after)
     %jump(search_slot)
 %%after:
-<<<<<<< HEAD
     // stack: access_ctr_ptr, cold_access, payload_ptr
     %pop2
-=======
-    // stack: cold_access, slot_ptr
-    POP
->>>>>>> f0068aa5
 %endmacro
 
 %macro first_account
