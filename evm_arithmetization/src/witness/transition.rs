use ethereum_types::U256;
use log::log_enabled;
use plonky2::field::types::Field;

use super::util::{mem_read_gp_with_log_and_fill, stack_pop_with_log_and_fill};
use crate::cpu::columns::CpuColumnsView;
use crate::cpu::kernel::aggregator::KERNEL;
use crate::cpu::kernel::constants::context_metadata::ContextMetadata;
use crate::cpu::membus::NUM_GP_CHANNELS;
use crate::cpu::stack::{
    EQ_STACK_BEHAVIOR, IS_ZERO_STACK_BEHAVIOR, JUMPI_OP, JUMP_OP, MIGHT_OVERFLOW, STACK_BEHAVIORS,
};
use crate::generation::state::State;
use crate::memory::segments::Segment;
use crate::witness::errors::ProgramError;
use crate::witness::gas::gas_to_charge;
use crate::witness::memory::MemoryAddress;
use crate::witness::operation::*;
use crate::witness::state::RegistersState;
use crate::witness::util::mem_read_code_with_log_and_fill;
use crate::{arithmetic, logic};

pub(crate) const EXC_STOP_CODE: u8 = 6;

pub(crate) fn read_code_memory<F: Field, T: Transition<F>>(
    state: &mut T,
    row: &mut CpuColumnsView<F>,
) -> u8 {
    let generation_state = state.get_mut_generation_state();
    let code_context = generation_state.registers.code_context();
    row.code_context = F::from_canonical_usize(code_context);

    let address = MemoryAddress::new(
        code_context,
        Segment::Code,
        generation_state.registers.program_counter,
    );
    let (opcode, mem_log) = mem_read_code_with_log_and_fill(address, generation_state, row);

    state.push_memory(mem_log);

    opcode
}

pub(crate) fn decode(registers: RegistersState, opcode: u8) -> Result<Operation, ProgramError> {
    match (opcode, registers.is_kernel) {
        (0x00, _) => Ok(Operation::Syscall(opcode, 0, false)), // STOP
        (0x01, _) => Ok(Operation::BinaryArithmetic(arithmetic::BinaryOperator::Add)),
        (0x02, _) => Ok(Operation::BinaryArithmetic(arithmetic::BinaryOperator::Mul)),
        (0x03, _) => Ok(Operation::BinaryArithmetic(arithmetic::BinaryOperator::Sub)),
        (0x04, _) => Ok(Operation::BinaryArithmetic(arithmetic::BinaryOperator::Div)),
        (0x05, _) => Ok(Operation::Syscall(opcode, 2, false)), // SDIV
        (0x06, _) => Ok(Operation::BinaryArithmetic(arithmetic::BinaryOperator::Mod)),
        (0x07, _) => Ok(Operation::Syscall(opcode, 2, false)), // SMOD
        (0x08, _) => Ok(Operation::TernaryArithmetic(
            arithmetic::TernaryOperator::AddMod,
        )),
        (0x09, _) => Ok(Operation::TernaryArithmetic(
            arithmetic::TernaryOperator::MulMod,
        )),
        (0x0a, _) => Ok(Operation::Syscall(opcode, 2, false)), // EXP
        (0x0b, _) => Ok(Operation::Syscall(opcode, 2, false)), // SIGNEXTEND
        (0x0c, true) => Ok(Operation::BinaryArithmetic(
            arithmetic::BinaryOperator::AddFp254,
        )),
        (0x0d, true) => Ok(Operation::BinaryArithmetic(
            arithmetic::BinaryOperator::MulFp254,
        )),
        (0x0e, true) => Ok(Operation::BinaryArithmetic(
            arithmetic::BinaryOperator::SubFp254,
        )),
        (0x0f, true) => Ok(Operation::TernaryArithmetic(
            arithmetic::TernaryOperator::SubMod,
        )),
        (0x10, _) => Ok(Operation::BinaryArithmetic(arithmetic::BinaryOperator::Lt)),
        (0x11, _) => Ok(Operation::BinaryArithmetic(arithmetic::BinaryOperator::Gt)),
        (0x12, _) => Ok(Operation::Syscall(opcode, 2, false)), // SLT
        (0x13, _) => Ok(Operation::Syscall(opcode, 2, false)), // SGT
        (0x14, _) => Ok(Operation::Eq),
        (0x15, _) => Ok(Operation::Iszero),
        (0x16, _) => Ok(Operation::BinaryLogic(logic::Op::And)),
        (0x17, _) => Ok(Operation::BinaryLogic(logic::Op::Or)),
        (0x18, _) => Ok(Operation::BinaryLogic(logic::Op::Xor)),
        (0x19, _) => Ok(Operation::Not),
        (0x1a, _) => Ok(Operation::BinaryArithmetic(
            arithmetic::BinaryOperator::Byte,
        )),
        (0x1b, _) => Ok(Operation::BinaryArithmetic(arithmetic::BinaryOperator::Shl)),
        (0x1c, _) => Ok(Operation::BinaryArithmetic(arithmetic::BinaryOperator::Shr)),
        (0x1d, _) => Ok(Operation::Syscall(opcode, 2, false)), // SAR
        (0x20, _) => Ok(Operation::Syscall(opcode, 2, false)), // KECCAK256
        (0x21, true) => Ok(Operation::KeccakGeneral),
        (0x30, _) => Ok(Operation::Syscall(opcode, 0, true)), // ADDRESS
        (0x31, _) => Ok(Operation::Syscall(opcode, 1, false)), // BALANCE
        (0x32, _) => Ok(Operation::Syscall(opcode, 0, true)), // ORIGIN
        (0x33, _) => Ok(Operation::Syscall(opcode, 0, true)), // CALLER
        (0x34, _) => Ok(Operation::Syscall(opcode, 0, true)), // CALLVALUE
        (0x35, _) => Ok(Operation::Syscall(opcode, 1, false)), // CALLDATALOAD
        (0x36, _) => Ok(Operation::Syscall(opcode, 0, true)), // CALLDATASIZE
        (0x37, _) => Ok(Operation::Syscall(opcode, 3, false)), // CALLDATACOPY
        (0x38, _) => Ok(Operation::Syscall(opcode, 0, true)), // CODESIZE
        (0x39, _) => Ok(Operation::Syscall(opcode, 3, false)), // CODECOPY
        (0x3a, _) => Ok(Operation::Syscall(opcode, 0, true)), // GASPRICE
        (0x3b, _) => Ok(Operation::Syscall(opcode, 1, false)), // EXTCODESIZE
        (0x3c, _) => Ok(Operation::Syscall(opcode, 4, false)), // EXTCODECOPY
        (0x3d, _) => Ok(Operation::Syscall(opcode, 0, true)), // RETURNDATASIZE
        (0x3e, _) => Ok(Operation::Syscall(opcode, 3, false)), // RETURNDATACOPY
        (0x3f, _) => Ok(Operation::Syscall(opcode, 1, false)), // EXTCODEHASH
        (0x40, _) => Ok(Operation::Syscall(opcode, 1, false)), // BLOCKHASH
        (0x41, _) => Ok(Operation::Syscall(opcode, 0, true)), // COINBASE
        (0x42, _) => Ok(Operation::Syscall(opcode, 0, true)), // TIMESTAMP
        (0x43, _) => Ok(Operation::Syscall(opcode, 0, true)), // NUMBER
        (0x44, _) => Ok(Operation::Syscall(opcode, 0, true)), // DIFFICULTY
        (0x45, _) => Ok(Operation::Syscall(opcode, 0, true)), // GASLIMIT
        (0x46, _) => Ok(Operation::Syscall(opcode, 0, true)), // CHAINID
        (0x47, _) => Ok(Operation::Syscall(opcode, 0, true)), // SELFBALANCE
        (0x48, _) => Ok(Operation::Syscall(opcode, 0, true)), // BASEFEE
        (0x49, true) => Ok(Operation::ProverInput),
        (0x50, _) => Ok(Operation::Pop),
        (0x51, _) => Ok(Operation::Syscall(opcode, 1, false)), // MLOAD
        (0x52, _) => Ok(Operation::Syscall(opcode, 2, false)), // MSTORE
        (0x53, _) => Ok(Operation::Syscall(opcode, 2, false)), // MSTORE8
        (0x54, _) => Ok(Operation::Syscall(opcode, 1, false)), // SLOAD
        (0x55, _) => Ok(Operation::Syscall(opcode, 2, false)), // SSTORE
        (0x56, _) => Ok(Operation::Jump),
        (0x57, _) => Ok(Operation::Jumpi),
        (0x58, _) => Ok(Operation::Pc),
        (0x59, _) => Ok(Operation::Syscall(opcode, 0, true)), // MSIZE
        (0x5a, _) => Ok(Operation::Syscall(opcode, 0, true)), // GAS
        (0x5b, _) => Ok(Operation::Jumpdest),
        (0x5f..=0x7f, _) => Ok(Operation::Push(opcode - 0x5f)),
        (0x80..=0x8f, _) => Ok(Operation::Dup(opcode & 0xf)),
        (0x90..=0x9f, _) => Ok(Operation::Swap(opcode & 0xf)),
        (0xa0, _) => Ok(Operation::Syscall(opcode, 2, false)), // LOG0
        (0xa1, _) => Ok(Operation::Syscall(opcode, 3, false)), // LOG1
        (0xa2, _) => Ok(Operation::Syscall(opcode, 4, false)), // LOG2
        (0xa3, _) => Ok(Operation::Syscall(opcode, 5, false)), // LOG3
        (0xa4, _) => Ok(Operation::Syscall(opcode, 6, false)), // LOG4
        (0xa5, true) => {
            log::warn!(
                "Kernel panic at {}",
                KERNEL.offset_name(registers.program_counter),
            );
            Err(ProgramError::KernelPanic)
        }
        (0xc0..=0xdf, true) => Ok(Operation::Mstore32Bytes(opcode - 0xc0 + 1)),
        (0xf0, _) => Ok(Operation::Syscall(opcode, 3, false)), // CREATE
        (0xf1, _) => Ok(Operation::Syscall(opcode, 7, false)), // CALL
        (0xf2, _) => Ok(Operation::Syscall(opcode, 7, false)), // CALLCODE
        (0xf3, _) => Ok(Operation::Syscall(opcode, 2, false)), // RETURN
        (0xf4, _) => Ok(Operation::Syscall(opcode, 6, false)), // DELEGATECALL
        (0xf5, _) => Ok(Operation::Syscall(opcode, 4, false)), // CREATE2
        (0xf6, true) => Ok(Operation::GetContext),
        (0xf7, true) => Ok(Operation::SetContext),
        (0xf8, true) => Ok(Operation::Mload32Bytes),
        (0xf9, true) => Ok(Operation::ExitKernel),
        (0xfa, _) => Ok(Operation::Syscall(opcode, 6, false)), // STATICCALL
        (0xfb, true) => Ok(Operation::MloadGeneral),
        (0xfc, true) => Ok(Operation::MstoreGeneral),
        (0xfd, _) => Ok(Operation::Syscall(opcode, 2, false)), // REVERT
        (0xff, _) => Ok(Operation::Syscall(opcode, 1, false)), // SELFDESTRUCT
        _ => {
            log::warn!("Invalid opcode: {}", opcode);
            Err(ProgramError::InvalidOpcode)
        }
    }
}

pub(crate) fn fill_op_flag<F: Field>(op: Operation, row: &mut CpuColumnsView<F>) {
    let flags = &mut row.op;
    *match op {
        Operation::Dup(_) | Operation::Swap(_) => &mut flags.dup_swap,
        Operation::Iszero | Operation::Eq => &mut flags.eq_iszero,
        Operation::Not | Operation::Pop => &mut flags.not_pop,
        Operation::Syscall(_, _, _) => &mut flags.syscall,
        Operation::BinaryLogic(_) => &mut flags.logic_op,
        Operation::BinaryArithmetic(arithmetic::BinaryOperator::AddFp254)
        | Operation::BinaryArithmetic(arithmetic::BinaryOperator::MulFp254)
        | Operation::BinaryArithmetic(arithmetic::BinaryOperator::SubFp254) => &mut flags.fp254_op,
        Operation::BinaryArithmetic(arithmetic::BinaryOperator::Shl)
        | Operation::BinaryArithmetic(arithmetic::BinaryOperator::Shr) => &mut flags.shift,
        Operation::BinaryArithmetic(_) => &mut flags.binary_op,
        Operation::TernaryArithmetic(_) => &mut flags.ternary_op,
        Operation::KeccakGeneral | Operation::Jumpdest => &mut flags.jumpdest_keccak_general,
        Operation::ProverInput | Operation::Push(1..) => &mut flags.push_prover_input,
        Operation::Jump | Operation::Jumpi => &mut flags.jumps,
        Operation::Pc | Operation::Push(0) => &mut flags.pc_push0,
        Operation::GetContext | Operation::SetContext => &mut flags.context_op,
        Operation::Mload32Bytes | Operation::Mstore32Bytes(_) => &mut flags.m_op_32bytes,
        Operation::ExitKernel => &mut flags.exit_kernel,
        Operation::MloadGeneral | Operation::MstoreGeneral => &mut flags.m_op_general,
    } = F::ONE;
}

// Equal to the number of pops if an operation pops without pushing, and `None`
// otherwise.
pub(crate) const fn get_op_special_length(op: Operation) -> Option<usize> {
    let behavior_opt = match op {
        Operation::Push(0) | Operation::Pc => STACK_BEHAVIORS.pc_push0,
        Operation::Push(1..) | Operation::ProverInput => STACK_BEHAVIORS.push_prover_input,
        Operation::Dup(_) | Operation::Swap(_) => STACK_BEHAVIORS.dup_swap,
        Operation::Iszero => IS_ZERO_STACK_BEHAVIOR,
        Operation::Not | Operation::Pop => STACK_BEHAVIORS.not_pop,
        Operation::Syscall(_, _, _) => STACK_BEHAVIORS.syscall,
        Operation::Eq => EQ_STACK_BEHAVIOR,
        Operation::BinaryLogic(_) => STACK_BEHAVIORS.logic_op,
        Operation::BinaryArithmetic(arithmetic::BinaryOperator::AddFp254)
        | Operation::BinaryArithmetic(arithmetic::BinaryOperator::MulFp254)
        | Operation::BinaryArithmetic(arithmetic::BinaryOperator::SubFp254) => {
            STACK_BEHAVIORS.fp254_op
        }
        Operation::BinaryArithmetic(arithmetic::BinaryOperator::Shl)
        | Operation::BinaryArithmetic(arithmetic::BinaryOperator::Shr) => STACK_BEHAVIORS.shift,
        Operation::BinaryArithmetic(_) => STACK_BEHAVIORS.binary_op,
        Operation::TernaryArithmetic(_) => STACK_BEHAVIORS.ternary_op,
        Operation::KeccakGeneral | Operation::Jumpdest => STACK_BEHAVIORS.jumpdest_keccak_general,
        Operation::Jump => JUMP_OP,
        Operation::Jumpi => JUMPI_OP,
        Operation::GetContext | Operation::SetContext => None,
        Operation::Mload32Bytes | Operation::Mstore32Bytes(_) => STACK_BEHAVIORS.m_op_32bytes,
        Operation::ExitKernel => STACK_BEHAVIORS.exit_kernel,
        Operation::MloadGeneral | Operation::MstoreGeneral => STACK_BEHAVIORS.m_op_general,
    };
    if let Some(behavior) = behavior_opt {
        if behavior.num_pops > 0 && !behavior.pushes {
            Some(behavior.num_pops)
        } else {
            None
        }
    } else {
        None
    }
}

// These operations might trigger a stack overflow, typically those pushing
// without popping. Kernel-only pushing instructions aren't considered; they
// can't overflow.
pub(crate) const fn might_overflow_op(op: Operation) -> bool {
    match op {
        Operation::Push(1..) | Operation::ProverInput => MIGHT_OVERFLOW.push_prover_input,
        Operation::Dup(_) | Operation::Swap(_) => MIGHT_OVERFLOW.dup_swap,
        Operation::Iszero | Operation::Eq => MIGHT_OVERFLOW.eq_iszero,
        Operation::Not | Operation::Pop => MIGHT_OVERFLOW.not_pop,
        Operation::Syscall(_, _, _) => MIGHT_OVERFLOW.syscall,
        Operation::BinaryLogic(_) => MIGHT_OVERFLOW.logic_op,
        Operation::BinaryArithmetic(arithmetic::BinaryOperator::AddFp254)
        | Operation::BinaryArithmetic(arithmetic::BinaryOperator::MulFp254)
        | Operation::BinaryArithmetic(arithmetic::BinaryOperator::SubFp254) => {
            MIGHT_OVERFLOW.fp254_op
        }
        Operation::BinaryArithmetic(arithmetic::BinaryOperator::Shl)
        | Operation::BinaryArithmetic(arithmetic::BinaryOperator::Shr) => MIGHT_OVERFLOW.shift,
        Operation::BinaryArithmetic(_) => MIGHT_OVERFLOW.binary_op,
        Operation::TernaryArithmetic(_) => MIGHT_OVERFLOW.ternary_op,
        Operation::KeccakGeneral | Operation::Jumpdest => MIGHT_OVERFLOW.jumpdest_keccak_general,
        Operation::Jump | Operation::Jumpi => MIGHT_OVERFLOW.jumps,
        Operation::Pc | Operation::Push(0) => MIGHT_OVERFLOW.pc_push0,
        Operation::GetContext | Operation::SetContext => MIGHT_OVERFLOW.context_op,
        Operation::Mload32Bytes | Operation::Mstore32Bytes(_) => MIGHT_OVERFLOW.m_op_32bytes,
        Operation::ExitKernel => MIGHT_OVERFLOW.exit_kernel,
        Operation::MloadGeneral | Operation::MstoreGeneral => MIGHT_OVERFLOW.m_op_general,
    }
}

pub(crate) fn log_kernel_instruction<F: Field, S: State<F>>(state: &mut S, op: Operation) {
    // The logic below is a bit costly, so skip it if debug logs aren't enabled.
    if !log_enabled!(log::Level::Debug) {
        return;
    }

    let pc = state.get_registers().program_counter;
    let is_interesting_offset = KERNEL
        .offset_label(pc)
        .filter(|label| !label.starts_with("halt"))
        .is_some();
    let level = if is_interesting_offset {
        log::Level::Debug
    } else {
        log::Level::Trace
    };
<<<<<<< HEAD
    state.log_log(
=======
    state.log(
>>>>>>> 99569a67
        level,
        format!(
            "Cycle {}, ctx={}, pc={}, instruction={:?}, stack={:?}",
            state.get_clock(),
            state.get_context(),
            KERNEL.offset_name(pc),
            op,
            state.get_generation_state().stack(),
        ),
    );

    assert!(pc < KERNEL.code.len(), "Kernel PC is out of range: {}", pc);
}

pub(crate) trait Transition<F: Field>: State<F>
where
    Self: Sized,
{
    /// When in jumpdest analysis, adds the offset `dst` to the jumpdest table.
    /// Returns a boolean indicating whether we are running the jumpdest
    /// analysis.
    fn generate_jumpdest_analysis(&mut self, dst: usize) -> bool;

    fn final_exception(&mut self) -> anyhow::Result<()> {
        let checkpoint = self.checkpoint();

        let (row, _) = self.base_row();

        generate_exception(EXC_STOP_CODE, self, row)
            .map_err(|e| anyhow::anyhow!("Exception handling failed with error {:?}", e))?;

        self.apply_ops(checkpoint);
        Ok(())
    }

    /// Performs the next operation in the execution, and updates the gas used
    /// and program counter.
    fn perform_state_op(
        &mut self,
        op: Operation,
        row: CpuColumnsView<F>,
    ) -> Result<Operation, ProgramError>
    where
        Self: Sized,
    {
        self.perform_op(op, row)?;
        self.incr_pc(match op {
            Operation::Syscall(_, _, _) | Operation::ExitKernel => 0,
            Operation::Push(n) => n as usize + 1,
            Operation::Jump | Operation::Jumpi => 0,
            _ => 1,
        });

        self.incr_gas(gas_to_charge(op));
        let registers = self.get_registers();
        let gas_limit_address = MemoryAddress::new(
            registers.context,
            Segment::ContextMetadata,
            ContextMetadata::GasLimit.unscale(), // context offsets are already scaled
        );

        if !registers.is_kernel {
            let gas_limit = TryInto::<u64>::try_into(self.get_from_memory(gas_limit_address));
            match gas_limit {
                Ok(limit) => {
                    if registers.gas_used > limit {
                        return Err(ProgramError::OutOfGas);
                    }
                }
                Err(_) => return Err(ProgramError::IntegerTooLarge),
            }
        }

        Ok(op)
    }

    fn generate_jump(&mut self, mut row: CpuColumnsView<F>) -> Result<(), ProgramError> {
        let [(dst, _)] =
            stack_pop_with_log_and_fill::<1, _>(self.get_mut_generation_state(), &mut row)?;

        let dst: u32 = dst
            .try_into()
            .map_err(|_| ProgramError::InvalidJumpDestination)?;

        if !self.generate_jumpdest_analysis(dst as usize) {
            let gen_state = self.get_mut_generation_state();
            let (jumpdest_bit, jumpdest_bit_log) = mem_read_gp_with_log_and_fill(
                NUM_GP_CHANNELS - 1,
                MemoryAddress::new(
                    gen_state.registers.context,
                    Segment::JumpdestBits,
                    dst as usize,
                ),
                gen_state,
                &mut row,
            );

            row.mem_channels[1].value[0] = F::ONE;

            if gen_state.registers.is_kernel {
                // Don't actually do the read, just set the address, etc.
                let channel = &mut row.mem_channels[NUM_GP_CHANNELS - 1];
                channel.used = F::ZERO;
                channel.value[0] = F::ONE;
            } else {
                if jumpdest_bit != U256::one() {
                    return Err(ProgramError::InvalidJumpDestination);
                }
                self.push_memory(jumpdest_bit_log);
            }

            // Extra fields required by the constraints.
            row.general.jumps_mut().should_jump = F::ONE;
            row.general.jumps_mut().cond_sum_pinv = F::ONE;

            let diff = row.stack_len - F::ONE;
            if let Some(inv) = diff.try_inverse() {
                row.general.stack_mut().stack_inv = inv;
                row.general.stack_mut().stack_inv_aux = F::ONE;
            } else {
                row.general.stack_mut().stack_inv = F::ZERO;
                row.general.stack_mut().stack_inv_aux = F::ZERO;
            }

            self.push_cpu(row);
        }
        self.get_mut_generation_state().jump_to(dst as usize)?;
        Ok(())
    }

    fn generate_jumpi(&mut self, mut row: CpuColumnsView<F>) -> Result<(), ProgramError> {
        let [(dst, _), (cond, log_cond)] =
            stack_pop_with_log_and_fill::<2, _>(self.get_mut_generation_state(), &mut row)?;

        let should_jump = !cond.is_zero();
        if should_jump {
            let dst: u32 = dst
                .try_into()
                .map_err(|_| ProgramError::InvalidJumpiDestination)?;
            if !self.generate_jumpdest_analysis(dst as usize) {
                row.general.jumps_mut().should_jump = F::ONE;
                let cond_sum_u64 = cond
                    .0
                    .into_iter()
                    .map(|limb| ((limb as u32) as u64) + (limb >> 32))
                    .sum();
                let cond_sum = F::from_canonical_u64(cond_sum_u64);
                row.general.jumps_mut().cond_sum_pinv = cond_sum.inverse();
            }
            self.get_mut_generation_state().jump_to(dst as usize)?;
        } else {
            row.general.jumps_mut().should_jump = F::ZERO;
            row.general.jumps_mut().cond_sum_pinv = F::ZERO;
            self.incr_pc(1);
        }

        let gen_state = self.get_mut_generation_state();
        let (jumpdest_bit, jumpdest_bit_log) = mem_read_gp_with_log_and_fill(
            NUM_GP_CHANNELS - 1,
            MemoryAddress::new(
                gen_state.registers.context,
                Segment::JumpdestBits,
                dst.low_u32() as usize,
            ),
            gen_state,
            &mut row,
        );
        if !should_jump || gen_state.registers.is_kernel {
            // Don't actually do the read, just set the address, etc.
            let channel = &mut row.mem_channels[NUM_GP_CHANNELS - 1];
            channel.used = F::ZERO;
            channel.value[0] = F::ONE;
        } else {
            if jumpdest_bit != U256::one() {
                return Err(ProgramError::InvalidJumpiDestination);
            }
            self.push_memory(jumpdest_bit_log);
        }

        let diff = row.stack_len - F::TWO;
        if let Some(inv) = diff.try_inverse() {
            row.general.stack_mut().stack_inv = inv;
            row.general.stack_mut().stack_inv_aux = F::ONE;
        } else {
            row.general.stack_mut().stack_inv = F::ZERO;
            row.general.stack_mut().stack_inv_aux = F::ZERO;
        }

        self.push_memory(log_cond);
        self.push_cpu(row);
        Ok(())
    }

    /// Skips the following instructions for some specific labels
    fn skip_if_necessary(&mut self, op: Operation) -> Result<Operation, ProgramError>;

    fn perform_op(&mut self, op: Operation, row: CpuColumnsView<F>) -> Result<(), ProgramError>
    where
        Self: Sized,
    {
        let op = self.skip_if_necessary(op)?;

        match op {
            Operation::Push(n) => generate_push(n, self, row),
            Operation::Dup(n) => generate_dup(n, self, row),
            Operation::Swap(n) => generate_swap(n, self, row),
            Operation::Iszero => generate_iszero(self, row),
            Operation::Not => generate_not(self, row),
            Operation::BinaryArithmetic(arithmetic::BinaryOperator::Shl) => generate_shl(self, row),
            Operation::BinaryArithmetic(arithmetic::BinaryOperator::Shr) => generate_shr(self, row),
            Operation::Syscall(opcode, stack_values_read, stack_len_increased) => {
                generate_syscall(opcode, stack_values_read, stack_len_increased, self, row)
            }
            Operation::Eq => generate_eq(self, row),
            Operation::BinaryLogic(binary_logic_op) => {
                generate_binary_logic_op(binary_logic_op, self, row)
            }
            Operation::BinaryArithmetic(op) => generate_binary_arithmetic_op(op, self, row),
            Operation::TernaryArithmetic(op) => generate_ternary_arithmetic_op(op, self, row),
            Operation::KeccakGeneral => generate_keccak_general(self, row),
            Operation::ProverInput => generate_prover_input(self, row),
            Operation::Pop => generate_pop(self, row),
            Operation::Jump => self.generate_jump(row),
            Operation::Jumpi => self.generate_jumpi(row),
            Operation::Pc => generate_pc(self, row),
            Operation::Jumpdest => generate_jumpdest(self, row),
            Operation::GetContext => generate_get_context(self, row),
            Operation::SetContext => generate_set_context(self, row),
            Operation::Mload32Bytes => generate_mload_32bytes(self, row),
            Operation::Mstore32Bytes(n) => generate_mstore_32bytes(n, self, row),
            Operation::ExitKernel => generate_exit_kernel(self, row),
            Operation::MloadGeneral => generate_mload_general(self, row),
            Operation::MstoreGeneral => generate_mstore_general(self, row),
        }
    }

    fn fill_stack_fields(&mut self, row: &mut CpuColumnsView<F>) -> Result<(), ProgramError>;
}<|MERGE_RESOLUTION|>--- conflicted
+++ resolved
@@ -278,11 +278,7 @@
     } else {
         log::Level::Trace
     };
-<<<<<<< HEAD
-    state.log_log(
-=======
     state.log(
->>>>>>> 99569a67
         level,
         format!(
             "Cycle {}, ctx={}, pc={}, instruction={:?}, stack={:?}",
